-- |
-- Module      : Data.Array.Accelerate
-- Copyright   : [2008..2014] Manuel M T Chakravarty, Gabriele Keller
--               [2008..2009] Sean Lee
--               [2009..2014] Trevor L. McDonell
--               [2013..2014] Robert Clifton-Everest
--               [2014..2014] Frederik M. Madsen
-- License     : BSD3
--
-- Maintainer  : Manuel M T Chakravarty <chak@cse.unsw.edu.au>
-- Stability   : experimental
-- Portability : non-portable (GHC extensions)
--
-- This module defines an embedded language of array computations for
-- high-performance computing. Computations on multi-dimensional, regular
-- arrays are expressed in the form of parameterised collective operations
-- (such as maps, reductions, and permutations). These computations are online
-- compiled and executed on a range of architectures.
--
-- [/Abstract interface:/]
--
-- The types representing array computations are only exported abstractly —
-- i.e., client code can generate array computations and submit them for
-- execution, but it cannot inspect these computations. This is to allow for
-- more flexibility for future extensions of this library.
--
-- [/Code execution:/]
--
-- Access to the various backends is via a 'run' function in backend-specific
-- top level modules. Currently, we have the following:
--
-- * "Data.Array.Accelerate.Interpreter": simple interpreter in Haskell as a
--   reference implementation defining the semantics of the Accelerate language
--
-- * "Data.Array.Accelerate.CUDA": an implementation supporting parallel
--   execution on CUDA-capable NVIDIA GPUs
--
-- [/Examples and documentation:/]
--
-- * A (draft) tutorial is available on the GitHub wiki:
--   <https://github.com/AccelerateHS/accelerate/wiki>
--
-- * The @accelerate-examples@ package demonstrates a range of computational
--   kernels and several complete applications:
--   <http://hackage.haskell.org/package/accelerate-examples>
--

module Data.Array.Accelerate (

  -- * The /Accelerate/ Array Language
  -- ** Array data types
  Acc, Seq, Arrays, Array, Scalar, Vector, Segments,

  -- ** Array element types
  Elt,

  -- ** Shapes & Indices
  --
  -- | Array indices are snoc type lists; that is, they are backwards and the
  -- end-of-list token, `Z`, occurs on the left. For example, the type of a
  -- rank-2 array index is @Z :. Int :. Int@.
  --
<<<<<<< HEAD
  S.Z(..), (S.:.)(..), S.Shape, S.All(..), S.Any(..), S.Split(..), S.Divide(..), S.Slice, S.Division(..),
  S.DIM0, S.DIM1, S.DIM2, S.DIM3, S.DIM4, S.DIM5, S.DIM6, S.DIM7, S.DIM8, S.DIM9,
=======
  Z(..), (:.)(..), Shape, All(..), Any(..), Split(..), Divide(..), Slice(..), Division(..),
  DIM0, DIM1, DIM2, DIM3, DIM4, DIM5, DIM6, DIM7, DIM8, DIM9,
>>>>>>> 6ad36a24

  -- ** Accessors
  -- *** Indexing
  (!), (!!), the,

  -- *** Shape information
  null, length, shape, size, shapeSize,

  -- *** Extracting sub-arrays
  slice,
  init, tail, take, drop, slit,

  -- ** Construction
  -- *** Introduction
  use, unit,

  -- *** Initialisation
  generate, replicate, fill,

  -- *** Enumeration
  enumFromN, enumFromStepN,

  -- *** Concatenation
  (++),

  -- ** Composition
  -- *** Flow control
  (?|), acond, awhile,
  IfThenElse(..),

  -- *** Pipelining
  (>->),

  -- *** Controlling execution
  compute,

  -- ** Modifying Arrays
  -- *** Shape manipulation
  reshape, flatten,

  -- *** Permutations
  permute, backpermute, ignore,

  -- *** Specialised permutations
  reverse, transpose,

  -- ** Element-wise operations
  -- *** Indexing
  indexed,

  -- *** Mapping
  map, imap,

  -- *** Zipping
  zipWith, zipWith3, zipWith4, zipWith5, zipWith6, zipWith7, zipWith8, zipWith9,
  izipWith, izipWith3, izipWith4, izipWith5, izipWith6, izipWith7, izipWith8, izipWith9,
  zip, zip3, zip4, zip5, zip6, zip7, zip8, zip9,

  -- *** Unzipping
  unzip, unzip3, unzip4, unzip5, unzip6, unzip7, unzip8, unzip9,

  -- ** Working with predicates
  -- *** Filtering
  filter,

  -- *** Scatter
  scatter, scatterIf,

  -- *** Gather
  gather,  gatherIf,

  -- ** Folding
  fold, fold1, foldAll, fold1All,

  -- *** Segmented reductions
  foldSeg, fold1Seg,

  -- *** Specialised folds
  all, any, and, or, sum, product, minimum, maximum,

  -- ** Prefix sums (scans)
  scanl, scanl1, scanl', scanr, scanr1, scanr',
  prescanl, postscanl, prescanr, postscanr,

  -- *** Segmented scans
  scanlSeg, scanl1Seg, scanl'Seg, prescanlSeg, postscanlSeg,
  scanrSeg, scanr1Seg, scanr'Seg, prescanrSeg, postscanrSeg,

  -- ** Stencil
  stencil, stencil2,

  -- ** Sequence elimination
  collect,

  -- ** Sequence producers
<<<<<<< HEAD
  L.streamIn, L.subarrays, L.produce, P.produceScalar,
  P.toSeqInner, P.toSeqOuter,

  -- ** Sequence transducers
  L.mapSeq, L.zipWithSeq, P.mapSeqE, P.zipWithSeqE, P.zipSeq, P.unzipSeq,

  -- ** Sequence consumers
  P.foldSeqE, P.fromSeq, L.elements, P.shapes, L.tabulate, L.foldBatch,
=======
  streamIn, toSeq, generateSeq,

  -- ** Sequence transducers
  mapSeq, zipWithSeq, scanSeq,

  -- ** Sequence consumers
  foldSeq, foldSeqFlatten, fromSeq, fromSeqElems, fromSeqShapes,
  toSeqInner, toSeqOuter2, toSeqOuter3,
>>>>>>> 6ad36a24

  -- *** Specification
  Stencil, Boundary(..),

  -- *** Common stencil patterns
  Stencil3, Stencil5, Stencil7, Stencil9,
  Stencil3x3, Stencil5x3, Stencil3x5, Stencil5x5,
  Stencil3x3x3, Stencil5x3x3, Stencil3x5x3, Stencil3x3x5, Stencil5x5x3, Stencil5x3x5,
  Stencil3x5x5, Stencil5x5x5,

  -- ** Foreign
<<<<<<< HEAD
  L.foreignAcc, L.foreignAcc2, L.foreignAcc3,
  L.foreignExp, L.foreignExp2, L.foreignExp3,
  L.VectorisedRegularForeign(..),
=======
  foreignAcc,
  foreignExp,
>>>>>>> 6ad36a24

  -- ---------------------------------------------------------------------------
  -- * The /Accelerate/ Expression Language
  -- ** Scalar data types
  Exp,

  -- ** Type classes
  -- *** Basic type classes
  Eq(..),
  Ord(..),
  -- Enum, -- vacuous
  Bounded, minBound, maxBound,

  -- *** Numeric type classes
  Num, (+), (-), (*), negate, abs, signum, fromInteger,
  -- Real, -- vacuous
  Integral, quot, rem, div, mod, quotRem, divMod,
  Fractional, (/), recip, fromRational,
  Floating, pi, sin, cos, tan, asin, acos, atan, sinh, cosh, tanh, asinh, acosh, atanh, exp, sqrt, log, (**), logBase,
  RealFrac(..),
  RealFloat(..),

  -- *** Numeric conversion classes
  FromIntegral(..),
  ToFloating(..),

  -- *** Primitive types
  --
  -- Avoid using these in your own functions wherever possible.
  IsScalar, IsNum, IsBounded, IsIntegral, IsFloating, IsNonNum,

  -- ** Element types
  Int, Int8, Int16, Int32, Int64,
  Word, Word8, Word16, Word32, Word64,
  Float, Double,
  Bool(..), Char,

  CFloat, CDouble,
  CShort, CUShort, CInt, CUInt, CLong, CULong, CLLong, CULLong,
  CChar, CSChar, CUChar,

  -- ** Lifting and Unlifting

  -- | A value of type `Int` is a plain Haskell value (unlifted), whereas an
  -- @Exp Int@ is a /lifted/ value, that is, an integer lifted into the domain
  -- of expressions (an abstract syntax tree in disguise). Both `Acc` and `Exp`
  -- are /surface types/ into which values may be lifted. Lifting plain array
  -- and scalar surface types is equivalent to 'use' and 'constant'
  -- respectively.
  --
  -- In general an @Exp Int@ cannot be unlifted into an `Int`, because the
  -- actual number will not be available until a later stage of execution (e.g.
  -- during GPU execution, when `run` is called). Similarly an @Acc array@ can
  -- not be unlifted to a vanilla `array`; you should instead `run` the
  -- expression with a specific backend to evaluate it.
  --
  -- Lifting and unlifting are also used to pack and unpack an expression into
  -- and out of constructors such as tuples, respectively. Those expressions, at
  -- runtime, will become tuple dereferences. For example:
  --
  -- > Exp (Z :. Int :. Int)
  -- >     -> unlift    :: (Z :. Exp Int :. Exp Int)
  -- >     -> lift      :: Exp (Z :. Int :. Int)
  -- >     -> ...
  --
  -- > Acc (Scalar Int, Vector Float)
  -- >     -> unlift    :: (Acc (Scalar Int), Acc (Vector Float))
  -- >     -> lift      :: Acc (Scalar Int, Vector Float)
  -- >     -> ...
  --
  Lift(..), Unlift(..),
  lift1, lift2, lift3,
  ilift1, ilift2, ilift3,

  -- ** Operations
  --
  -- | Some of the standard Haskell 98 typeclass functions need to be
  -- reimplemented because their types change. If so, function names kept the
  -- same and infix operations are suffixed by an asterisk. If not reimplemented
  -- here, the standard typeclass instances apply.
  --

  -- *** Introduction
  constant,

  -- *** Tuples
  fst, afst, snd, asnd, curry, uncurry,

  -- *** Flow control
  (?), caseof, cond, while, iterate,

  -- *** Scalar reduction
  sfoldl,

  -- *** Logical operations
  (&&*), (||*), not,

  -- *** Numeric operations
  subtract, even, odd, gcd, lcm,

  -- *** Shape manipulation
<<<<<<< HEAD
  P.index0, P.index1, P.unindex1, P.index2, P.unindex2, P.index3, P.unindex3,
  L.indexHead, L.indexTail,
  L.toIndex, L.fromIndex,
  L.intersect, L.indexTrans,
=======
  index0, index1, unindex1, index2, unindex2, index3, unindex3,
  indexHead, indexTail,
  toIndex, fromIndex,
  intersect,
>>>>>>> 6ad36a24

  -- *** Conversions
  ord, chr, boolToInt, bitcast,

  -- ---------------------------------------------------------------------------
  -- * Plain arrays
  -- ** Operations
  arrayRank, arrayShape, arraySize, indexArray,

  -- ** Conversions
  --
  -- | For additional conversion routines, see the accelerate-io package:
  -- <http://hackage.haskell.org/package/accelerate-io>

  -- *** Function
  fromFunction,

  -- *** Lists
  fromList, toList,

  -- *** 'Data.Array.IArray.IArray'
  fromIArray, toIArray,

  -- ---------------------------------------------------------------------------
  -- * Prelude re-exports

  (.), ($), error, undefined,

) where

-- friends
import Data.Array.Accelerate.Array.Sugar                            hiding ( (!), rank, shape, size, toIndex, fromIndex, intersect, ignore )
import Data.Array.Accelerate.Classes
import Data.Array.Accelerate.Language
import Data.Array.Accelerate.Prelude
import Data.Array.Accelerate.Trafo                                  () -- show instances
import Data.Array.Accelerate.Type
import qualified Data.Array.Accelerate.Array.Sugar                  as S

-- re-exported from D.A.A.Classes.Num but not found ??
import Prelude                                                      ( (.), ($), undefined, error, fromInteger )


-- Renamings
--

-- FIXME: these all need to go into a separate module for separate importing!

-- rename as '(!)' is already used by the EDSL for indexing

-- |Array indexing in plain Haskell code.
--
indexArray :: Array sh e -> sh -> e
indexArray = (S.!)

-- | Rank of an array.
--
arrayRank :: Shape sh => sh -> Int
arrayRank = S.rank

-- |Array shape in plain Haskell code.
--
arrayShape :: Shape sh => Array sh e -> sh
arrayShape = S.shape
-- rename as 'shape' is already used by the EDSL to query an array's shape

-- | Total number of elements in an array of the given 'Shape'.
--
arraySize :: Shape sh => sh -> Int
arraySize = S.size

-- | Create an array from its representation function.
--
{-# INLINE fromFunction #-}
<<<<<<< HEAD
fromFunction :: (S.Shape sh, S.Elt e) => sh -> (sh -> e) -> S.Array sh e
fromFunction = S.newArray
=======
fromFunction :: (Shape sh, Elt e) => sh -> (sh -> e) -> Array sh e
fromFunction = newArray
>>>>>>> 6ad36a24
<|MERGE_RESOLUTION|>--- conflicted
+++ resolved
@@ -60,13 +60,8 @@
   -- end-of-list token, `Z`, occurs on the left. For example, the type of a
   -- rank-2 array index is @Z :. Int :. Int@.
   --
-<<<<<<< HEAD
-  S.Z(..), (S.:.)(..), S.Shape, S.All(..), S.Any(..), S.Split(..), S.Divide(..), S.Slice, S.Division(..),
-  S.DIM0, S.DIM1, S.DIM2, S.DIM3, S.DIM4, S.DIM5, S.DIM6, S.DIM7, S.DIM8, S.DIM9,
-=======
   Z(..), (:.)(..), Shape, All(..), Any(..), Split(..), Divide(..), Slice(..), Division(..),
   DIM0, DIM1, DIM2, DIM3, DIM4, DIM5, DIM6, DIM7, DIM8, DIM9,
->>>>>>> 6ad36a24
 
   -- ** Accessors
   -- *** Indexing
@@ -162,25 +157,14 @@
   collect,
 
   -- ** Sequence producers
-<<<<<<< HEAD
-  L.streamIn, L.subarrays, L.produce, P.produceScalar,
-  P.toSeqInner, P.toSeqOuter,
+  streamIn, subarrays, produce, produceScalar,
+  toSeqInner, toSeqOuter,
 
   -- ** Sequence transducers
-  L.mapSeq, L.zipWithSeq, P.mapSeqE, P.zipWithSeqE, P.zipSeq, P.unzipSeq,
+  mapSeq, zipWithSeq, mapSeqE, zipWithSeqE, zipSeq, unzipSeq,
 
   -- ** Sequence consumers
-  P.foldSeqE, P.fromSeq, L.elements, P.shapes, L.tabulate, L.foldBatch,
-=======
-  streamIn, toSeq, generateSeq,
-
-  -- ** Sequence transducers
-  mapSeq, zipWithSeq, scanSeq,
-
-  -- ** Sequence consumers
-  foldSeq, foldSeqFlatten, fromSeq, fromSeqElems, fromSeqShapes,
-  toSeqInner, toSeqOuter2, toSeqOuter3,
->>>>>>> 6ad36a24
+  foldSeqE, fromSeq, elements, shapes, tabulate, foldBatch,
 
   -- *** Specification
   Stencil, Boundary(..),
@@ -192,14 +176,9 @@
   Stencil3x5x5, Stencil5x5x5,
 
   -- ** Foreign
-<<<<<<< HEAD
-  L.foreignAcc, L.foreignAcc2, L.foreignAcc3,
-  L.foreignExp, L.foreignExp2, L.foreignExp3,
-  L.VectorisedRegularForeign(..),
-=======
   foreignAcc,
   foreignExp,
->>>>>>> 6ad36a24
+  VectorisedRegularForeign(..),
 
   -- ---------------------------------------------------------------------------
   -- * The /Accelerate/ Expression Language
@@ -301,17 +280,10 @@
   subtract, even, odd, gcd, lcm,
 
   -- *** Shape manipulation
-<<<<<<< HEAD
-  P.index0, P.index1, P.unindex1, P.index2, P.unindex2, P.index3, P.unindex3,
-  L.indexHead, L.indexTail,
-  L.toIndex, L.fromIndex,
-  L.intersect, L.indexTrans,
-=======
   index0, index1, unindex1, index2, unindex2, index3, unindex3,
   indexHead, indexTail,
   toIndex, fromIndex,
-  intersect,
->>>>>>> 6ad36a24
+  intersect, indexTrans,
 
   -- *** Conversions
   ord, chr, boolToInt, bitcast,
@@ -343,7 +315,7 @@
 ) where
 
 -- friends
-import Data.Array.Accelerate.Array.Sugar                            hiding ( (!), rank, shape, size, toIndex, fromIndex, intersect, ignore )
+import Data.Array.Accelerate.Array.Sugar                            hiding ( (!), rank, shape, size, toIndex, fromIndex, intersect, ignore, transpose )
 import Data.Array.Accelerate.Classes
 import Data.Array.Accelerate.Language
 import Data.Array.Accelerate.Prelude
@@ -386,10 +358,5 @@
 -- | Create an array from its representation function.
 --
 {-# INLINE fromFunction #-}
-<<<<<<< HEAD
-fromFunction :: (S.Shape sh, S.Elt e) => sh -> (sh -> e) -> S.Array sh e
-fromFunction = S.newArray
-=======
 fromFunction :: (Shape sh, Elt e) => sh -> (sh -> e) -> Array sh e
-fromFunction = newArray
->>>>>>> 6ad36a24
+fromFunction = newArray