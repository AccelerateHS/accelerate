--- conflicted
+++ resolved
@@ -467,12 +467,8 @@
          -> f (Producer acc aenv' a)
 rebuildP k v p =
   case p of
-<<<<<<< HEAD
-    ToStream acc -> ToStream <$> (k v acc)
-=======
-    ToStream sl slix acc -> ToStream sl (rebuildEA rebuild v slix) (rebuild v acc)
-    UseLazy  sl slix arr -> UseLazy  sl (rebuildEA rebuild v slix) arr
->>>>>>> eac9a92d
+    ToStream sl slix acc -> ToStream sl <$> (rebuildPreOpenExp k (pure . IE) v slix) <*> (k v acc)
+    UseLazy  sl slix arr -> UseLazy  sl <$> (rebuildPreOpenExp k (pure . IE) v slix) <*> pure arr
 
 rebuildT :: (SyntacticAcc fa, Applicative f)
          => RebuildAcc acc
@@ -481,15 +477,10 @@
          -> f (Transducer acc aenv' lenv a)
 rebuildT k v t =
   case t of
-<<<<<<< HEAD
-    MapStream f x -> MapStream <$> (rebuildAfun k v f) <*> pure x
-    ZipWithStream f x y -> ZipWithStream <$> (rebuildAfun k v f) <*> pure x <*> pure y
-=======
-    MapStream f x -> MapStream (rebuildAfun rebuild v f)  x
-    ZipWithStream f x y -> ZipWithStream (rebuildAfun rebuild v f)  x y
-    ScanStream f acc x        -> ScanStream (rebuildAfun rebuild v f) (rebuild v acc) x
-    ScanStreamAct f g acc x   -> ScanStreamAct (rebuildAfun rebuild v f) (rebuildAfun rebuild v g) (rebuild v acc) x
->>>>>>> eac9a92d
+    MapStream f x             -> MapStream <$> (rebuildAfun k v f)  <*> pure x
+    ZipWithStream f x y       -> ZipWithStream <$> (rebuildAfun k v f)  <*> pure x <*> pure y
+    ScanStream f acc x        -> ScanStream <$> (rebuildAfun k v f) <*> (k v acc) <*> pure x
+    ScanStreamAct f g acc x   -> ScanStreamAct <$> (rebuildAfun k v f) <*> (rebuildAfun k v g) <*> (k v acc) <*> pure x
 
 rebuildC :: (SyntacticAcc fa, Applicative f)
          => RebuildAcc acc
@@ -498,16 +489,11 @@
          -> f (Consumer acc aenv' lenv a)
 rebuildC k v c =
   case c of
-<<<<<<< HEAD
-    FromStream x -> FromStream <$> pure x
-    FoldStream f acc x -> FoldStream <$> (rebuildAfun k v f) <*> (k v acc) <*> pure x
-=======
-    FromStream x              -> FromStream x
-    FoldStream f acc x        -> FoldStream (rebuildAfun rebuild v f) (rebuild v acc) x
-    FoldStreamAct f g acc x   -> FoldStreamAct (rebuildAfun rebuild v f) (rebuildAfun rebuild v g) (rebuild v acc) x
-    FoldStreamFlatten f acc x -> FoldStreamFlatten (rebuildAfun rebuild v f) (rebuild v acc) x
-    CollectStream f x         -> CollectStream f x
->>>>>>> eac9a92d
+    FromStream x              -> FromStream <$> pure x
+    FoldStream f acc x        -> FoldStream <$> (rebuildAfun k v f) <*> (k v acc) <*> pure x
+    FoldStreamAct f g acc x   -> FoldStreamAct <$> (rebuildAfun k v f) <*> (rebuildAfun k v g) <*> (k v acc) <*> pure x
+    FoldStreamFlatten f acc x -> FoldStreamFlatten <$> (rebuildAfun k v f) <*> (k v acc) <*> pure x
+    CollectStream f x         -> pure $ CollectStream f x
 
 rebuildL
     :: (SyntacticAcc fa, Applicative f)
