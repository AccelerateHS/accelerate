--- conflicted
+++ resolved
@@ -381,17 +381,10 @@
         -- MapBatch fun c c' a x -> producer $ AST.MapBatch (cvtAF2 fun) (cvtAF2 c) (cvtAF2 c') (cvtA a) (AST.OpenAcc . AST.Avar $ asIdx x)
         _                     -> $internalError "convertSharingSeq:convSeq" "Consumer appears to have been let bound"
       where
-<<<<<<< HEAD
         producer :: (bnd ~ [a], Arrays a)
                  => AST.NaturalProducer AST.OpenAcc aenv a
                  -> AST.PreOpenNaturalSeq AST.OpenAcc aenv body
         producer p = AST.Producer p $ convertSharingSeq config alyt' (noStableSharingAcc : aenv) (sa:senv') body
-=======
-        producer :: Arrays a
-                 => AST.Producer AST.OpenAcc aenv senv a
-                 -> AST.PreOpenSeq AST.OpenAcc aenv senv body
-        producer p = AST.Producer p $ convertSharingSeq config alyt slyt' aenv (sa:senv) body
->>>>>>> 6ad36a24
           where
             alyt' = incLayout alyt `PushLayout` ZeroIdx
 
