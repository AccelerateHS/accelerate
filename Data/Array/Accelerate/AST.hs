--- conflicted
+++ resolved
@@ -93,14 +93,9 @@
   Stencil(..), StencilR(..),
 
   -- * Accelerated sequences
-<<<<<<< HEAD
   PreOpenSeq(..), PreOpenNaturalSeq, PreOpenChunkedSeq, OpenNaturalSeq, OpenChunkedSeq, OpenSeq,
   Producer(..), Consumer(..), NaturalProducer, ChunkedProducer, NaturalConsumer, ChunkedConsumer, Seq,
   Source(..), SeqIndex(..),
-=======
-  -- PreOpenSeq(..), Seq,
-  -- Producer(..), Consumer(..),
->>>>>>> 7509ed14
 
   -- * Scalar expressions
   PreOpenFun(..), OpenFun, PreFun, Fun, PreOpenExp(..), OpenExp, PreExp, Exp, PrimConst(..),
@@ -108,11 +103,7 @@
 
   -- NFData
   NFDataAcc,
-<<<<<<< HEAD
   rnfOpenAcc, rnfPreOpenAfun, rnfPreOpenAcc, rnfPreOpenSeq, rnfPreOpenFun, rnfPreOpenExp,
-=======
-  rnfPreOpenAfun, rnfPreOpenAcc, rnfPreOpenFun, rnfPreOpenExp,
->>>>>>> 7509ed14
 
   -- debugging
   showPreAccOp, showPreExpOp,
@@ -505,7 +496,6 @@
               -> acc            aenv (Array sh e2)              -- source array #2
               -> PreOpenAcc acc aenv (Array sh e')
 
-<<<<<<< HEAD
   -- Force a sequence computation. The computation is iterated for as many times
   -- as is required to consume all input sequences or until the maximum number
   -- of iterations is reached. If the sequence has a chunked equivalent,
@@ -520,17 +510,6 @@
               -> PreOpenSeq index acc aenv arrs
               -> PreOpenAcc acc aenv arrs
 
--- Vanilla open array computations
---
-newtype OpenAcc aenv t = OpenAcc (PreOpenAcc OpenAcc aenv t)
-
--- deriving instance Typeable PreOpenAcc
-deriving instance Typeable OpenAcc
-
-
--- |Closed array expression aka an array program
---
-type Acc = OpenAcc ()
 
 -- | Computations over sequences.
 --
@@ -540,15 +519,6 @@
 data PreOpenSeq index acc aenv arrs where
 
   -- Bind a producer.
-=======
-  -- A sequence of operations.
-  -- Collect     :: Arrays arrs
-  --             => PreOpenSeq acc aenv () arrs
-  --             -> PreOpenAcc acc aenv arrs
-
-{--
-data PreOpenSeq acc aenv senv arrs where
->>>>>>> 7509ed14
   Producer :: Arrays a
            => Producer index acc aenv a
            -> PreOpenSeq index acc (aenv, a) arrs
@@ -650,12 +620,7 @@
 
   -- Build a tuple of sequences.
   --
-<<<<<<< HEAD
   -- Exists throughout all stages of the pipeline.
-=======
-  --   Forall b sh1 a1 sh2 a2.
-  --     f (f b sh1 a1) sh2 a2 = f b (sh1 ++ sh2) (a1 ++ a2).
->>>>>>> 7509ed14
   --
   Stuple         :: (Arrays a, IsAtuple a)
                  => Atuple (PreOpenSeq index acc aenv) (TupleRepr a)
@@ -683,7 +648,6 @@
 -- |A natural sequence computation is one where elements are computed one at a
 -- time.
 --
-<<<<<<< HEAD
 type PreOpenNaturalSeq = PreOpenSeq Int
 
 -- |In a chunked sequence computation, elements are computed in chunks.
@@ -697,10 +661,6 @@
 
 type OpenNaturalSeq = PreOpenNaturalSeq OpenAcc
 type OpenChunkedSeq = PreOpenChunkedSeq OpenAcc
-=======
-type Seq = PreOpenSeq OpenAcc () ()
---}
->>>>>>> 7509ed14
 
 type OpenSeq index = PreOpenSeq index OpenAcc
 
@@ -1264,13 +1224,8 @@
 instance NFData (OpenAcc aenv t) where
   rnf = rnfOpenAcc
 
-<<<<<<< HEAD
 instance NFData (OpenSeq index aenv t) where
   rnf = rnfPreOpenSeq rnfOpenAcc
-=======
--- instance NFData (Seq t) where
---   rnf = rnfPreOpenSeq rnfOpenAcc
->>>>>>> 7509ed14
 
 instance NFData (OpenExp env aenv t) where
   rnf = rnfPreOpenExp rnfOpenAcc
@@ -1314,13 +1269,8 @@
       rnfF :: PreOpenFun acc env' aenv' t' -> ()
       rnfF = rnfPreOpenFun rnfA
 
-<<<<<<< HEAD
       rnfS :: PreOpenSeq index acc aenv' t' -> ()
       rnfS = rnfPreOpenSeq rnfA
-=======
-      -- rnfS :: PreOpenSeq acc aenv' senv' t' -> ()
-      -- rnfS = rnfPreOpenSeq rnfA
->>>>>>> 7509ed14
 
       rnfL :: Maybe (PreOpenExp acc env' aenv' t') -> ()
       rnfL (Just e) = rnfE e
@@ -1362,11 +1312,7 @@
     Backpermute sh f a        -> rnfE sh `seq` rnfF f `seq` rnfA a
     Stencil f b a             -> rnfF f `seq` rnfB a b `seq` rnfA a
     Stencil2 f b1 a1 b2 a2    -> rnfF f `seq` rnfB a1 b1 `seq` rnfB a2 b2 `seq` rnfA a1 `seq` rnfA a2
-<<<<<<< HEAD
     Collect min max i s       -> rnfE min `seq` rnfL max `seq` rnfL i `seq` rnfS s
-=======
-    -- Collect s                 -> rnfS s
->>>>>>> 7509ed14
 
 
 rnfAtuple :: NFDataAcc acc -> Atuple (acc aenv) t -> ()
@@ -1385,7 +1331,6 @@
 rnfBoundary t (Constant c) = rnfConst t c
 
 
-{--
 -- Sequence expressions
 -- --------------------
 
@@ -1450,13 +1395,8 @@
 
 rnfStuple :: NFDataAcc acc -> Atuple (PreOpenSeq index acc aenv) t -> ()
 rnfStuple _    NilAtup          = ()
-<<<<<<< HEAD
 rnfStuple rnfA (SnocAtup tup c) = rnfStuple rnfA tup `seq` rnfPreOpenSeq rnfA c
 
-=======
-rnfStuple rnfA (SnocAtup tup c) = rnfStuple rnfA tup `seq` rnfSeqConsumer rnfA c
---}
->>>>>>> 7509ed14
 
 -- Scalar expressions
 -- ------------------
@@ -1674,7 +1614,7 @@
 showPreAccOp Backpermute{}      = "Backpermute"
 showPreAccOp Stencil{}          = "Stencil"
 showPreAccOp Stencil2{}         = "Stencil2"
--- showPreAccOp Collect{}          = "Collect"
+showPreAccOp Collect{}          = "Collect"
 
 showArrays :: forall arrs. Arrays arrs => arrs -> String
 showArrays = display . collect (arrays (undefined::arrs)) . fromArr
