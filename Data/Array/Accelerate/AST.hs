{-# LANGUAGE CPP                   #-}
{-# LANGUAGE DeriveDataTypeable    #-}
{-# LANGUAGE FlexibleContexts      #-}
{-# LANGUAGE FlexibleInstances     #-}
{-# LANGUAGE GADTs                 #-}
{-# LANGUAGE MultiParamTypeClasses #-}
{-# LANGUAGE ScopedTypeVariables   #-}
{-# LANGUAGE StandaloneDeriving    #-}
{-# LANGUAGE TypeFamilies          #-}
{-# LANGUAGE TypeOperators         #-}
{-# LANGUAGE TypeSynonymInstances  #-}
{-# OPTIONS_HADDOCK hide #-}
-- |
-- Module      : Data.Array.Accelerate.AST
-- Copyright   : [2008..2011] Manuel M T Chakravarty, Gabriele Keller, Sean Lee
--               [2009..2012] Manuel M T Chakravarty, Gabriele Keller, Trevor L. McDonell
-- License     : BSD3
--
-- Maintainer  : Manuel M T Chakravarty <chak@cse.unsw.edu.au>
-- Stability   : experimental
-- Portability : non-portable (GHC extensions)
--
-- /Scalar versus collective operations/
--
-- The embedded array processing language is a two-level language.  It
-- combines a language of scalar expressions and functions with a language of
-- collective array operations.  Scalar expressions are used to compute
-- arguments for collective operations and scalar functions are used to
-- parametrise higher-order, collective array operations.  The two-level
-- structure, in particular, ensures that collective operations cannot be
-- parametrised with collective operations; hence, we are following a flat
-- data-parallel model.  The collective operations manipulate
-- multi-dimensional arrays whose shape is explicitly tracked in their types.
-- In fact, collective operations cannot produce any values other than
-- multi-dimensional arrays; when they yield a scalar, this is in the form of
-- a 0-dimensional, singleton array.  Similarly, scalar expression can -as
-- their name indicates- only produce tuples of scalar, but not arrays.
--
-- There are, however, two expression forms that take arrays as arguments.  As
-- a result scalar and array expressions are recursively dependent.  As we
-- cannot and don't want to compute arrays in the middle of scalar
-- computations, array computations will always be hoisted out of scalar
-- expressions.  So that this is always possible, these array expressions may
-- not contain any free scalar variables.  To express that condition in the
-- type structure, we use separate environments for scalar and array variables.
--
-- /Programs/
--
-- Collective array programs comprise closed expressions of array operations.
-- There is no explicit sharing in the initial AST form, but sharing is
-- introduced subsequently by common subexpression elimination and floating
-- of array computations.
--
-- /Functions/
--
-- The array expression language is first-order and only provides limited
-- control structures to ensure that it can be efficiently executed on
-- compute-acceleration hardware, such as GPUs.  To restrict functions to
-- first-order, we separate function abstraction from the main expression
-- type.  Functions are represented using de Bruijn indices.
--
-- /Parametric and ad-hoc polymorphism/
--
-- The array language features paramatric polymophism (e.g., pairing and
-- projections) as well as ad-hoc polymorphism (e.g., arithmetic operations).
-- All ad-hoc polymorphic constructs include reified dictionaries (c.f.,
-- module 'Types').  Reified dictionaries also ensure that constants
-- (constructor 'Const') are representable on compute acceleration hardware.
--
-- The AST contains both reified dictionaries and type class constraints.
-- Type classes are used for array-related functionality that is uniformly
-- available for all supported types.  In contrast, reified dictionaries are
-- used for functionality that is only available for certain types, such as
-- arithmetic operations.
--

module Data.Array.Accelerate.AST (

  -- * Typed de Bruijn indices
  Idx(..), idxToInt, tupleIdxToInt,

  -- * Valuation environment
  Val(..), ValElt(..), prj, prjElt,

  -- * Accelerated array expressions
  PreOpenAfun(..), OpenAfun, PreAfun, Afun, PreOpenAcc(..), OpenAcc(..), Acc,
  Stencil(..), StencilR(..),

  -- * Scalar expressions
  PreOpenFun(..), OpenFun, PreFun, Fun, PreOpenExp(..), OpenExp, PreExp, Exp, PrimConst(..),
  PrimFun(..),

  -- debugging
  showPreAccOp, showPreExpOp,

) where

--standard library
import Data.List
import Data.Typeable

-- friends
import Data.Array.Accelerate.Type
import Data.Array.Accelerate.Tuple
import Data.Array.Accelerate.Array.Representation       ( SliceIndex )
import Data.Array.Accelerate.Array.Sugar                as Sugar

#include "accelerate.h"


-- Typed de Bruijn indices
-- -----------------------

-- De Bruijn variable index projecting a specific type from a type
-- environment.  Type environments are nested pairs (..((), t1), t2, ..., tn).
--
data Idx env t where
  ZeroIdx ::              Idx (env, t) t
  SuccIdx :: Idx env t -> Idx (env, s) t

-- de Bruijn Index to Int conversion
--
idxToInt :: Idx env t -> Int
idxToInt ZeroIdx       = 0
idxToInt (SuccIdx idx) = 1 + idxToInt idx

tupleIdxToInt :: TupleIdx tup e -> Int
tupleIdxToInt ZeroTupIdx       = 0
tupleIdxToInt (SuccTupIdx idx) = 1 + tupleIdxToInt idx


-- Environments
-- ------------

-- Valuation for an environment
--
data Val env where
  Empty :: Val ()
  Push  :: Val env -> t -> Val (env, t)

deriving instance Typeable1 Val

-- Valuation for an environment of array elements
--
data ValElt env where
  EmptyElt :: ValElt ()
  PushElt  :: Elt t
           => ValElt env -> EltRepr t -> ValElt (env, t)

-- Projection of a value from a valuation using a de Bruijn index
--
prj :: Idx env t -> Val env -> t
prj ZeroIdx       (Push _   v) = v
prj (SuccIdx idx) (Push val _) = prj idx val
prj _             _            = INTERNAL_ERROR(error) "prj" "inconsistent valuation"

-- Projection of a value from a valuation of array elements using a de Bruijn index
--
prjElt :: Idx env t -> ValElt env -> t
prjElt ZeroIdx       (PushElt _   v) = Sugar.toElt v
prjElt (SuccIdx idx) (PushElt val _) = prjElt idx val
prjElt _             _               = INTERNAL_ERROR(error) "prjElt" "inconsistent valuation"


-- Array expressions
-- -----------------

-- |Function abstraction over parametrised array computations
--
data PreOpenAfun acc env aenv t where
  Abody :: Arrays t => acc             env aenv      t -> PreOpenAfun acc env aenv t
  Alam  :: Arrays a => PreOpenAfun acc env (aenv, a) t -> PreOpenAfun acc env aenv (a -> t)

-- Function abstraction over vanilla open array computations
--
type OpenAfun = PreOpenAfun OpenAcc

-- |Parametrised array-computation function without free array variables
--
type PreAfun acc = PreOpenAfun acc () ()

-- |Vanilla array-computation function without free array variables
--
type Afun = OpenAfun () ()

-- |Collective array computations parametrised over array variables
-- represented with de Bruijn indices.
--
-- * Scalar functions and expressions embedded in well-formed array
--   computations cannot contain free scalar variable indices.  The latter
--   cannot be bound in array computations, and hence, cannot appear in any
--   well-formed program.
--
-- * The let-form is used to represent the sharing discovered by common
--   subexpression elimination as well as to control evaluation order.  (We
--   need to hoist array expressions out of scalar expressions - they occur in
--   scalar indexing and in determining an arrays shape.)
--
-- The data type is parameterised over the surface types (not the representation
-- type).
--
-- We use a non-recursive variant parametrised over the recursive closure, to facilitate attribute
-- calculation in the backend.
--
data PreOpenAcc acc env aenv a where

  -- Local binding to represent sharing and demand explicitly; this is an
  -- eager(!) binding
  Alet        :: (Arrays bndArrs, Arrays bodyArrs)
              => acc            env aenv            bndArrs     -- bound expression
              -> acc            env (aenv, bndArrs) bodyArrs    -- the bound expression scope
              -> PreOpenAcc acc env aenv            bodyArrs

  -- Local binding to represent sharing of scalar values
  Elet        :: (Elt e, Arrays arrs)
              => PreOpenExp acc env      aenv e
              -> acc            (env, e) aenv arrs
              -> PreOpenAcc acc env      aenv arrs

  -- Variable bound by a 'Let', represented by a de Bruijn index
  Avar        :: Arrays arrs
              => Idx                aenv arrs
              -> PreOpenAcc acc env aenv arrs

  -- Tuples of arrays
  Atuple      :: (Arrays arrs, IsTuple arrs)
              => Atuple    (acc env aenv) (TupleRepr arrs)
              -> PreOpenAcc acc env aenv  arrs

  Aprj        :: (Arrays arrs, IsTuple arrs, Arrays a)
              => TupleIdx (TupleRepr arrs) a
              ->            acc env aenv arrs
              -> PreOpenAcc acc env aenv a

  -- Array-function application.
  --
  -- The array function is not closed at the core level because we need access
  -- to free variables introduced by 'run1' style evaluators. See Issue#95.
  --
  Apply       :: (Arrays arrs1, Arrays arrs2)
              => PreOpenAfun acc env aenv (arrs1 -> arrs2)
              -> acc             env aenv arrs1
              -> PreOpenAcc  acc env aenv arrs2

  -- Apply a backend-specific foreign function to an array, with a pure
  -- Accelerate version for use with other backends. The functions must be
  -- closed.
  Aforeign    :: (Arrays arrs, Arrays a, Foreign f)
              => f arrs a                                       -- The foreign function for a given backend
              -> PreAfun      acc          (arrs -> a)          -- A pure accelerate version
              -> acc              env aenv arrs                 -- Arguments to the function
              -> PreOpenAcc   acc env aenv a

  -- If-then-else for array-level computations
<<<<<<< HEAD
  Acond       :: (Arrays arrs)
              => PreOpenExp acc env aenv Bool
              -> acc            env aenv arrs
              -> acc            env aenv arrs
              -> PreOpenAcc acc env aenv arrs
=======
  Acond       :: Arrays arrs
              => PreExp     acc aenv Bool
              -> acc            aenv arrs
              -> acc            aenv arrs
              -> PreOpenAcc acc aenv arrs
>>>>>>> bdd99079

  -- Value-recursion for array-level computations
  Awhile      :: Arrays arrs
              => PreOpenAfun acc aenv (arrs -> Scalar Bool)     -- continue iteration while true
              -> PreOpenAfun acc aenv (arrs -> arrs)            -- function to iterate
              -> acc             aenv arrs                      -- initial value
              -> PreOpenAcc  acc aenv arrs


  -- Array inlet (triggers async host->device transfer if necessary)
  Use         :: Arrays arrs
              => ArrRepr arrs
              -> PreOpenAcc acc env aenv arrs

  -- Capture a scalar (or a tuple of scalars) in a singleton array
  Unit        :: Elt e
              => PreOpenExp acc env aenv e
              -> PreOpenAcc acc env aenv (Scalar e)

  -- Change the shape of an array without altering its contents
  -- > precondition: size dim == size dim'
  Reshape     :: (Shape sh, Shape sh', Elt e)
              => PreOpenExp acc env aenv sh                     -- new shape
              -> acc            env aenv (Array sh' e)          -- array to be reshaped
              -> PreOpenAcc acc env aenv (Array sh e)

  -- Construct a new array by applying a function to each index.
  Generate    :: (Shape sh, Elt e)
              => PreOpenExp acc env aenv sh                     -- output shape
              -> PreOpenFun acc env aenv (sh -> e)              -- representation function
              -> PreOpenAcc acc env aenv (Array sh e)

  -- Hybrid map/backpermute, where we separate the index and value
  -- transformations.
  Transform   :: (Elt a, Elt b, Shape sh, Shape sh')
              => PreOpenExp acc env aenv sh'                    -- dimension of the result
              -> PreOpenFun acc env aenv (sh' -> sh)            -- index permutation function
              -> PreOpenFun acc env aenv (a   -> b)             -- function to apply at each element
              ->            acc env aenv (Array sh  a)          -- source array
              -> PreOpenAcc acc env aenv (Array sh' b)

  -- Replicate an array across one or more dimensions as given by the first
  -- argument
  Replicate   :: (Shape sh, Shape sl, Elt slix, Elt e)
              => SliceIndex (EltRepr slix)                      -- slice type specification
                            (EltRepr sl)
                            co
                            (EltRepr sh)
              -> PreOpenExp acc env aenv slix                   -- slice value specification
              -> acc            env aenv (Array sl e)           -- data to be replicated
              -> PreOpenAcc acc env aenv (Array sh e)

  -- Index a sub-array out of an array; i.e., the dimensions not indexed are
  -- returned whole
  Slice       :: (Shape sh, Shape sl, Elt slix, Elt e)
              => SliceIndex (EltRepr slix)                      -- slice type specification
                            (EltRepr sl)
                            co
                            (EltRepr sh)
              -> acc            env aenv (Array sh e)           -- array to be indexed
              -> PreOpenExp acc env aenv slix                   -- slice value specification
              -> PreOpenAcc acc env aenv (Array sl e)

  -- Apply the given unary function to all elements of the given array
  Map         :: (Shape sh, Elt e, Elt e')
              => PreOpenFun acc env aenv (e -> e')
              -> acc            env aenv (Array sh e)
              -> PreOpenAcc acc env aenv (Array sh e')

  -- Apply a given binary function pairwise to all elements of the given arrays.
  -- The length of the result is the length of the shorter of the two argument
  -- arrays.
  ZipWith     :: (Shape sh, Elt e1, Elt e2, Elt e3)
              => PreOpenFun acc env aenv (e1 -> e2 -> e3)
              -> acc            env aenv (Array sh e1)
              -> acc            env aenv (Array sh e2)
              -> PreOpenAcc acc env aenv (Array sh e3)

  -- Fold along the innermost dimension of an array with a given /associative/ function.
  Fold        :: (Shape sh, Elt e)
              => PreOpenFun acc env aenv (e -> e -> e)          -- combination function
              -> PreOpenExp acc env aenv e                      -- default value
              -> acc            env aenv (Array (sh:.Int) e)    -- folded array
              -> PreOpenAcc acc env aenv (Array sh e)

  -- 'Fold' without a default value
  Fold1       :: (Shape sh, Elt e)
              => PreOpenFun acc env aenv (e -> e -> e)          -- combination function
              -> acc            env aenv (Array (sh:.Int) e)    -- folded array
              -> PreOpenAcc acc env aenv (Array sh e)

  -- Segmented fold along the innermost dimension of an array with a given /associative/ function
  FoldSeg     :: (Shape sh, Elt e, Elt i, IsIntegral i)
              => PreOpenFun acc env aenv (e -> e -> e)          -- combination function
              -> PreOpenExp acc env aenv e                      -- default value
              -> acc            env aenv (Array (sh:.Int) e)    -- folded array
              -> acc            env aenv (Segments i)           -- segment descriptor
              -> PreOpenAcc acc env aenv (Array (sh:.Int) e)

  -- 'FoldSeg' without a default value
  Fold1Seg    :: (Shape sh, Elt e, Elt i, IsIntegral i)
              => PreOpenFun acc env aenv (e -> e -> e)          -- combination function
              -> acc            env aenv (Array (sh:.Int) e)    -- folded array
              -> acc            env aenv (Segments i)           -- segment descriptor
              -> PreOpenAcc acc env aenv (Array (sh:.Int) e)

  -- Left-to-right Haskell-style scan of a linear array with a given *associative*
  -- function and an initial element (which does not need to be the neutral of the
  -- associative operations)
  Scanl       :: Elt e
              => PreOpenFun acc env aenv (e -> e -> e)          -- combination function
              -> PreOpenExp acc env aenv e                      -- initial value
              -> acc            env aenv (Vector e)             -- linear array
              -> PreOpenAcc acc env aenv (Vector e)
    -- FIXME: Make the scans rank-polymorphic?

  -- Like 'Scan', but produces a rightmost fold value and an array with the same length as the input
  -- array (the fold value would be the rightmost element in a Haskell-style scan)
  Scanl'      :: Elt e
              => PreOpenFun acc env aenv (e -> e -> e)          -- combination function
              -> PreOpenExp acc env aenv e                      -- initial value
              -> acc            env aenv (Vector e)             -- linear array
              -> PreOpenAcc acc env aenv (Vector e, Scalar e)

  -- Haskell-style scan without an initial value
  Scanl1      :: Elt e
              => PreOpenFun acc env aenv (e -> e -> e)          -- combination function
              -> acc            env aenv (Vector e)             -- linear array
              -> PreOpenAcc acc env aenv (Vector e)

  -- Right-to-left version of 'Scanl'
  Scanr       :: Elt e
              => PreOpenFun acc env aenv (e -> e -> e)          -- combination function
              -> PreOpenExp acc env aenv e                      -- initial value
              -> acc            env aenv (Vector e)             -- linear array
              -> PreOpenAcc acc env aenv (Vector e)

  -- Right-to-left version of 'Scanl\''
  Scanr'      :: Elt e
              => PreOpenFun acc env aenv (e -> e -> e)          -- combination function
              -> PreOpenExp acc env aenv e                      -- initial value
              -> acc            env aenv (Vector e)             -- linear array
              -> PreOpenAcc acc env aenv (Vector e, Scalar e)

  -- Right-to-left version of 'Scanl1'
  Scanr1      :: Elt e
              => PreOpenFun acc env aenv (e -> e -> e)          -- combination function
              -> acc            env aenv (Vector e)             -- linear array
              -> PreOpenAcc acc env aenv (Vector e)

  -- Generalised forward permutation is characterised by a permutation function
  -- that determines for each element of the source array where it should go in
  -- the output. The permutation can be between arrays of varying shape and
  -- dimensionality.
  --
  -- Other characteristics of the permutation function 'f':
  --
  --   1. 'f' is a partial function: if it evaluates to the magic value 'ignore'
  --      (i.e. a tuple of -1 values) then those elements of the domain are
  --      dropped.
  --
  --   2. 'f' is not surjective: positions in the target array need not be
  --      picked up by the permutation function, so the target array must first
  --      be initialised from an array of default values.
  --
  --   3. 'f' is not injective: distinct elements of the domain may map to the
  --      same position in the target array. In this case the combination
  --      function is used to combine elements, which needs to be /associative/
  --      and /commutative/.
  --
  Permute     :: (Shape sh, Shape sh', Elt e)
              => PreOpenFun acc env aenv (e -> e -> e)          -- combination function
              -> acc            env aenv (Array sh' e)          -- default values
              -> PreOpenFun acc env aenv (sh -> sh')            -- permutation function
              -> acc            env aenv (Array sh e)           -- source array
              -> PreOpenAcc acc env aenv (Array sh' e)

  -- Generalised multi-dimensional backwards permutation; the permutation can
  -- be between arrays of varying shape; the permutation function must be total
  Backpermute :: (Shape sh, Shape sh', Elt e)
              => PreOpenExp acc env aenv sh'                    -- dimensions of the result
              -> PreOpenFun acc env aenv (sh' -> sh)            -- permutation function
              -> acc            env aenv (Array sh e)           -- source array
              -> PreOpenAcc acc env aenv (Array sh' e)

  -- Map a stencil over an array.  In contrast to 'map', the domain of a stencil function is an
  -- entire /neighbourhood/ of each array element.
  Stencil     :: (Elt e, Elt e', Stencil sh e stencil)
              => PreOpenFun acc env aenv (stencil -> e')        -- stencil function
              -> Boundary                (EltRepr e)            -- boundary condition
              -> acc            env aenv (Array sh e)           -- source array
              -> PreOpenAcc acc env aenv (Array sh e')

  -- Map a binary stencil over an array.
  Stencil2    :: (Elt e1, Elt e2, Elt e',
                  Stencil sh e1 stencil1,
                  Stencil sh e2 stencil2)
              => PreOpenFun acc env aenv (stencil1 ->
                                          stencil2 -> e')       -- stencil function
              -> Boundary                (EltRepr e1)           -- boundary condition #1
              -> acc            env aenv (Array sh e1)          -- source array #1
              -> Boundary                (EltRepr e2)           -- boundary condition #2
              -> acc            env aenv (Array sh e2)          -- source array #2
              -> PreOpenAcc acc env aenv (Array sh e')

-- Vanilla open array computations
--
newtype OpenAcc env aenv t = OpenAcc (PreOpenAcc OpenAcc env aenv t)

-- deriving instance Typeable3 PreOpenAcc
deriving instance Typeable3 OpenAcc

-- |Closed array expression aka an array program
--
type Acc = OpenAcc () ()

-- |Operations on stencils.
--
class (Shape sh, Elt e, IsTuple stencil) => Stencil sh e stencil where
  stencil       :: StencilR sh e stencil
  stencilAccess :: (sh -> e) -> sh -> stencil

-- |GADT reifying the 'Stencil' class.
--
data StencilR sh e pat where
  StencilRunit3 :: (Elt e)
                => StencilR DIM1 e (e,e,e)
  StencilRunit5 :: (Elt e)
                => StencilR DIM1 e (e,e,e,e,e)
  StencilRunit7 :: (Elt e)
                => StencilR DIM1 e (e,e,e,e,e,e,e)
  StencilRunit9 :: (Elt e)
                => StencilR DIM1 e (e,e,e,e,e,e,e,e,e)
  StencilRtup3  :: (Shape sh, Elt e)
                => StencilR sh e pat1
                -> StencilR sh e pat2
                -> StencilR sh e pat3
                -> StencilR (sh:.Int) e (pat1,pat2,pat3)
  StencilRtup5  :: (Shape sh, Elt e)
                => StencilR sh e pat1
                -> StencilR sh e pat2
                -> StencilR sh e pat3
                -> StencilR sh e pat4
                -> StencilR sh e pat5
                -> StencilR (sh:.Int) e (pat1,pat2,pat3,pat4,pat5)
  StencilRtup7  :: (Shape sh, Elt e)
                => StencilR sh e pat1
                -> StencilR sh e pat2
                -> StencilR sh e pat3
                -> StencilR sh e pat4
                -> StencilR sh e pat5
                -> StencilR sh e pat6
                -> StencilR sh e pat7
                -> StencilR (sh:.Int) e (pat1,pat2,pat3,pat4,pat5,pat6,pat7)
  StencilRtup9  :: (Shape sh, Elt e)
                => StencilR sh e pat1
                -> StencilR sh e pat2
                -> StencilR sh e pat3
                -> StencilR sh e pat4
                -> StencilR sh e pat5
                -> StencilR sh e pat6
                -> StencilR sh e pat7
                -> StencilR sh e pat8
                -> StencilR sh e pat9
                -> StencilR (sh:.Int) e (pat1,pat2,pat3,pat4,pat5,pat6,pat7,pat8,pat9)


-- NB: We cannot start with 'DIM0'.  The 'IsTuple stencil' superclass would at 'DIM0' imply that
--     the types of individual array elements are in 'IsTuple'.  (That would only possible if we
--     could have (degenerate) 1-tuple, but we can't as we can't distinguish between a 1-tuple of a
--     pair and a simple pair.)  Hence, we need to start from 'DIM1' and use 'sh:.Int:.Int' in the
--     recursive case (to avoid overlapping instances).

-- DIM1
instance Elt e => Stencil DIM1 e (e, e, e) where
  stencil = StencilRunit3
  stencilAccess rf (Z:.y) = (rf' (y - 1),
                             rf' y      ,
                             rf' (y + 1))
    where
      rf' d = rf (Z:.d)

instance Elt e => Stencil DIM1 e (e, e, e, e, e) where
  stencil = StencilRunit5
  stencilAccess rf (Z:.y) = (rf' (y - 2),
                             rf' (y - 1),
                             rf' y      ,
                             rf' (y + 1),
                             rf' (y + 2))
    where
      rf' d = rf (Z:.d)
instance Elt e => Stencil DIM1 e (e, e, e, e, e, e, e) where
  stencil = StencilRunit7
  stencilAccess rf (Z:.y) = (rf' (y - 3),
                             rf' (y - 2),
                             rf' (y - 1),
                             rf' y      ,
                             rf' (y + 1),
                             rf' (y + 2),
                             rf' (y + 3))
    where
      rf' d = rf (Z:.d)
instance Elt e => Stencil DIM1 e (e, e, e, e, e, e, e, e, e) where
  stencil = StencilRunit9
  stencilAccess rf (Z:.y) = (rf' (y - 4),
                             rf' (y - 3),
                             rf' (y - 2),
                             rf' (y - 1),
                             rf' y      ,
                             rf' (y + 1),
                             rf' (y + 2),
                             rf' (y + 3),
                             rf' (y + 4))
    where
      rf' d = rf (Z:.d)

-- DIM(n+1), where n>0
instance (Stencil (sh:.Int) a row1,
          Stencil (sh:.Int) a row2,
          Stencil (sh:.Int) a row3) => Stencil (sh:.Int:.Int) a (row1, row2, row3) where
  stencil = StencilRtup3 stencil stencil stencil
  stencilAccess rf xi = (stencilAccess (rf' (i - 1)) ix,
                         stencilAccess (rf'  i     ) ix,
                         stencilAccess (rf' (i + 1)) ix)

    where
      -- Invert then re-invert to ensure each recursive step gets a shape in the
      -- standard scoc (right-recursive) ordering
      --
      ix' :. i  = invertShape xi
      ix        = invertShape ix'

      -- Inject this dimension innermost
      --
      rf' d ds  = rf $ invertShape (invertShape ds :. d)


instance (Stencil (sh:.Int) a row1,
          Stencil (sh:.Int) a row2,
          Stencil (sh:.Int) a row3,
          Stencil (sh:.Int) a row4,
          Stencil (sh:.Int) a row5) => Stencil (sh:.Int:.Int) a (row1, row2, row3, row4, row5) where
  stencil = StencilRtup5 stencil stencil stencil stencil stencil
  stencilAccess rf xi = (stencilAccess (rf' (i - 2)) ix,
                         stencilAccess (rf' (i - 1)) ix,
                         stencilAccess (rf'  i     ) ix,
                         stencilAccess (rf' (i + 1)) ix,
                         stencilAccess (rf' (i + 2)) ix)
    where
      ix' :. i  = invertShape xi
      ix        = invertShape ix'
      rf' d ds  = rf $ invertShape (invertShape ds :. d)

instance (Stencil (sh:.Int) a row1,
          Stencil (sh:.Int) a row2,
          Stencil (sh:.Int) a row3,
          Stencil (sh:.Int) a row4,
          Stencil (sh:.Int) a row5,
          Stencil (sh:.Int) a row6,
          Stencil (sh:.Int) a row7)
  => Stencil (sh:.Int:.Int) a (row1, row2, row3, row4, row5, row6, row7) where
  stencil = StencilRtup7 stencil stencil stencil stencil stencil stencil stencil
  stencilAccess rf xi = (stencilAccess (rf' (i - 3)) ix,
                         stencilAccess (rf' (i - 2)) ix,
                         stencilAccess (rf' (i - 1)) ix,
                         stencilAccess (rf'  i     ) ix,
                         stencilAccess (rf' (i + 1)) ix,
                         stencilAccess (rf' (i + 2)) ix,
                         stencilAccess (rf' (i + 3)) ix)
    where
      ix' :. i  = invertShape xi
      ix        = invertShape ix'
      rf' d ds  = rf $ invertShape (invertShape ds :. d)

instance (Stencil (sh:.Int) a row1,
          Stencil (sh:.Int) a row2,
          Stencil (sh:.Int) a row3,
          Stencil (sh:.Int) a row4,
          Stencil (sh:.Int) a row5,
          Stencil (sh:.Int) a row6,
          Stencil (sh:.Int) a row7,
          Stencil (sh:.Int) a row8,
          Stencil (sh:.Int) a row9)
  => Stencil (sh:.Int:.Int) a (row1, row2, row3, row4, row5, row6, row7, row8, row9) where
  stencil = StencilRtup9 stencil stencil stencil stencil stencil stencil stencil stencil stencil
  stencilAccess rf xi = (stencilAccess (rf' (i - 4)) ix,
                         stencilAccess (rf' (i - 3)) ix,
                         stencilAccess (rf' (i - 2)) ix,
                         stencilAccess (rf' (i - 1)) ix,
                         stencilAccess (rf'  i     ) ix,
                         stencilAccess (rf' (i + 1)) ix,
                         stencilAccess (rf' (i + 2)) ix,
                         stencilAccess (rf' (i + 3)) ix,
                         stencilAccess (rf' (i + 4)) ix)
    where
      ix' :. i  = invertShape xi
      ix        = invertShape ix'
      rf' d ds  = rf $ invertShape (invertShape ds :. d)


-- For stencilAccess to match how the user draws the stencil in code as a series
-- of nested tuples, we need to recurse from the left. That is, we desire the
-- following 2D stencil to represent elements to the top, bottom, left, and
-- right of the focus as follows:
--
-- stencil2D ( (_, t, _)
--           , (l, _, r)
--           , (_, b, _) ) = ...
--
-- This function is used to reverse all components of a shape so that the
-- innermost component, now the head, can be picked off.
--
-- ...but needing to go via lists is unfortunate.
--
invertShape :: Shape sh => sh -> sh
invertShape =  listToShape . reverse . shapeToList


-- Embedded expressions
-- --------------------

-- |Parametrised open function abstraction
--
data PreOpenFun (acc :: * -> * -> * -> *) env aenv t where
  Body :: Elt t => PreOpenExp acc env      aenv t -> PreOpenFun acc env aenv t
  Lam  :: Elt a => PreOpenFun acc (env, a) aenv t -> PreOpenFun acc env aenv (a -> t)

-- |Vanilla open function abstraction
--
type OpenFun = PreOpenFun OpenAcc

-- |Parametrised function without free scalar variables
--
type PreFun acc = PreOpenFun acc ()

-- |Vanilla function without free scalar variables
--
type Fun = OpenFun ()

-- |Parametrised open expressions using de Bruijn indices for variables ranging over tuples
-- of scalars and arrays of tuples.  All code, except Cond, is evaluated eagerly.  N-tuples are
-- represented as nested pairs.
--
-- The data type is parametrised over the surface types (not the representation type).
--
data PreOpenExp (acc :: * -> * -> * -> *) env aenv t where

  -- Local binding of a scalar expression
  Let           :: (Elt bnd_t, Elt body_t)
                => PreOpenExp acc env          aenv bnd_t
                -> PreOpenExp acc (env, bnd_t) aenv body_t
                -> PreOpenExp acc env          aenv body_t

  -- Variable index, ranging only over tuples or scalars
  Var           :: Elt t
                => Idx env t
                -> PreOpenExp acc env aenv t

  -- Apply a backend-specific foreign function
  Foreign       :: (Foreign f, Elt x, Elt y)
                => f x y
                -> PreFun acc () (x -> y)
                -> PreOpenExp acc env aenv x
                -> PreOpenExp acc env aenv y

  -- Constant values
  Const         :: Elt t
                => EltRepr t
                -> PreOpenExp acc env aenv t

  -- Tuples
  Tuple         :: (Elt t, IsTuple t)
                => Tuple (PreOpenExp acc env aenv) (TupleRepr t)
                -> PreOpenExp acc env aenv t

  Prj           :: (Elt t, IsTuple t, Elt e)
                => TupleIdx (TupleRepr t) e
                -> PreOpenExp acc env aenv t
                -> PreOpenExp acc env aenv e

  -- Array indices & shapes
  IndexNil      :: PreOpenExp acc env aenv Z

  IndexCons     :: (Slice sl, Elt a)
                => PreOpenExp acc env aenv sl
                -> PreOpenExp acc env aenv a
                -> PreOpenExp acc env aenv (sl:.a)

  IndexHead     :: (Slice sl, Elt a)
                => PreOpenExp acc env aenv (sl:.a)
                -> PreOpenExp acc env aenv a

  IndexTail     :: (Slice sl, Elt a)
                => PreOpenExp acc env aenv (sl:.a)
                -> PreOpenExp acc env aenv sl

  IndexAny      :: Shape sh
                => PreOpenExp acc env aenv (Any sh)

  IndexSlice    :: (Shape sh, Shape sl, Elt slix)
                => SliceIndex (EltRepr slix) (EltRepr sl) co (EltRepr sh)
                -> PreOpenExp acc env aenv slix
                -> PreOpenExp acc env aenv sh
                -> PreOpenExp acc env aenv sl

  IndexFull     :: (Shape sh, Shape sl, Elt slix)
                => SliceIndex (EltRepr slix) (EltRepr sl) co (EltRepr sh)
                -> PreOpenExp acc env aenv slix
                -> PreOpenExp acc env aenv sl
                -> PreOpenExp acc env aenv sh

  -- Shape and index conversion
  ToIndex       :: Shape sh
                => PreOpenExp acc env aenv sh           -- shape of the array
                -> PreOpenExp acc env aenv sh           -- index into the array
                -> PreOpenExp acc env aenv Int

  FromIndex     :: Shape sh
                => PreOpenExp acc env aenv sh           -- shape of the array
                -> PreOpenExp acc env aenv Int          -- index into linear representation
                -> PreOpenExp acc env aenv sh

  -- Conditional expression (non-strict in 2nd and 3rd argument)
  Cond          :: Elt t
                => PreOpenExp acc env aenv Bool
                -> PreOpenExp acc env aenv t
                -> PreOpenExp acc env aenv t
                -> PreOpenExp acc env aenv t

  -- Value recursion
  While         :: Elt a
                => PreOpenFun acc env aenv (a -> Bool)  -- continue while true
                -> PreOpenFun acc env aenv (a -> a)     -- function to iterate
                -> PreOpenExp acc env aenv a            -- initial value
                -> PreOpenExp acc env aenv a

  -- Primitive constants
  PrimConst     :: Elt t
                => PrimConst t
                -> PreOpenExp acc env aenv t

  -- Primitive scalar operations
  PrimApp       :: (Elt a, Elt r)
                => PrimFun (a -> r)
                -> PreOpenExp acc env aenv a
                -> PreOpenExp acc env aenv r

  -- Project a single scalar from an array.
  -- The array expression can not contain any free scalar variables.
  Index         :: (Shape dim, Elt t)
                => acc            env aenv (Array dim t)
                -> PreOpenExp acc env aenv dim
                -> PreOpenExp acc env aenv t

  LinearIndex   :: (Shape dim, Elt t)
                => acc            env aenv (Array dim t)
                -> PreOpenExp acc env aenv Int
                -> PreOpenExp acc env aenv t

  -- Array shape.
  -- The array expression can not contain any free scalar variables.
  Shape         :: (Shape dim, Elt e)
                => acc            env aenv (Array dim e)
                -> PreOpenExp acc env aenv dim

  -- Number of elements of an array given its shape
  ShapeSize     :: Shape dim
                => PreOpenExp acc env aenv dim
                -> PreOpenExp acc env aenv Int

  -- Intersection of two shapes
  Intersect     :: Shape dim
                => PreOpenExp acc env aenv dim
                -> PreOpenExp acc env aenv dim
                -> PreOpenExp acc env aenv dim


-- |Vanilla open expression
--
type OpenExp = PreOpenExp OpenAcc

-- |Parametrised expression without free scalar variables
--
type PreExp acc = PreOpenExp acc ()

-- |Vanilla expression without free scalar variables
--
type Exp = OpenExp ()

-- |Primitive GPU constants
--
data PrimConst ty where

  -- constants from Bounded
  PrimMinBound  :: BoundedType a -> PrimConst a
  PrimMaxBound  :: BoundedType a -> PrimConst a

  -- constant from Floating
  PrimPi        :: FloatingType a -> PrimConst a

-- |Primitive scalar operations
--
data PrimFun sig where

  -- operators from Num
  PrimAdd  :: NumType a -> PrimFun ((a, a) -> a)
  PrimSub  :: NumType a -> PrimFun ((a, a) -> a)
  PrimMul  :: NumType a -> PrimFun ((a, a) -> a)
  PrimNeg  :: NumType a -> PrimFun (a      -> a)
  PrimAbs  :: NumType a -> PrimFun (a      -> a)
  PrimSig  :: NumType a -> PrimFun (a      -> a)

  -- operators from Integral & Bits
  PrimQuot     :: IntegralType a -> PrimFun ((a, a)   -> a)
  PrimRem      :: IntegralType a -> PrimFun ((a, a)   -> a)
  PrimIDiv     :: IntegralType a -> PrimFun ((a, a)   -> a)
  PrimMod      :: IntegralType a -> PrimFun ((a, a)   -> a)
  PrimBAnd     :: IntegralType a -> PrimFun ((a, a)   -> a)
  PrimBOr      :: IntegralType a -> PrimFun ((a, a)   -> a)
  PrimBXor     :: IntegralType a -> PrimFun ((a, a)   -> a)
  PrimBNot     :: IntegralType a -> PrimFun (a        -> a)
  PrimBShiftL  :: IntegralType a -> PrimFun ((a, Int) -> a)
  PrimBShiftR  :: IntegralType a -> PrimFun ((a, Int) -> a)
  PrimBRotateL :: IntegralType a -> PrimFun ((a, Int) -> a)
  PrimBRotateR :: IntegralType a -> PrimFun ((a, Int) -> a)

  -- operators from Fractional, Floating, RealFrac & RealFloat

  PrimFDiv        :: FloatingType a -> PrimFun ((a, a) -> a)
  PrimRecip       :: FloatingType a -> PrimFun (a      -> a)
  PrimSin         :: FloatingType a -> PrimFun (a      -> a)
  PrimCos         :: FloatingType a -> PrimFun (a      -> a)
  PrimTan         :: FloatingType a -> PrimFun (a      -> a)
  PrimAsin        :: FloatingType a -> PrimFun (a      -> a)
  PrimAcos        :: FloatingType a -> PrimFun (a      -> a)
  PrimAtan        :: FloatingType a -> PrimFun (a      -> a)
  PrimAsinh       :: FloatingType a -> PrimFun (a      -> a)
  PrimAcosh       :: FloatingType a -> PrimFun (a      -> a)
  PrimAtanh       :: FloatingType a -> PrimFun (a      -> a)
  PrimExpFloating :: FloatingType a -> PrimFun (a      -> a)
  PrimSqrt        :: FloatingType a -> PrimFun (a      -> a)
  PrimLog         :: FloatingType a -> PrimFun (a      -> a)
  PrimFPow        :: FloatingType a -> PrimFun ((a, a) -> a)
  PrimLogBase     :: FloatingType a -> PrimFun ((a, a) -> a)
  PrimAtan2       :: FloatingType a -> PrimFun ((a, a) -> a)
  PrimTruncate    :: FloatingType a -> IntegralType b -> PrimFun (a -> b)
  PrimRound       :: FloatingType a -> IntegralType b -> PrimFun (a -> b)
  PrimFloor       :: FloatingType a -> IntegralType b -> PrimFun (a -> b)
  PrimCeiling     :: FloatingType a -> IntegralType b -> PrimFun (a -> b)
  -- FIXME: add missing operations from RealFrac & RealFloat

  -- relational and equality operators
  PrimLt   :: ScalarType a -> PrimFun ((a, a) -> Bool)
  PrimGt   :: ScalarType a -> PrimFun ((a, a) -> Bool)
  PrimLtEq :: ScalarType a -> PrimFun ((a, a) -> Bool)
  PrimGtEq :: ScalarType a -> PrimFun ((a, a) -> Bool)
  PrimEq   :: ScalarType a -> PrimFun ((a, a) -> Bool)
  PrimNEq  :: ScalarType a -> PrimFun ((a, a) -> Bool)
  PrimMax  :: ScalarType a -> PrimFun ((a, a) -> a   )
  PrimMin  :: ScalarType a -> PrimFun ((a, a) -> a   )

  -- logical operators
  PrimLAnd :: PrimFun ((Bool, Bool) -> Bool)
  PrimLOr  :: PrimFun ((Bool, Bool) -> Bool)
  PrimLNot :: PrimFun (Bool         -> Bool)

  -- character conversions
  PrimOrd  :: PrimFun (Char -> Int)
  PrimChr  :: PrimFun (Int  -> Char)
  -- FIXME: use IntegralType?

  -- FIXME: conversions between various integer types
  --        should we have an overloaded functions like 'toInt'?
  --        (or 'fromEnum' for enums?)
  PrimBoolToInt    :: PrimFun (Bool -> Int)
  PrimFromIntegral :: IntegralType a -> NumType b -> PrimFun (a -> b)

  -- FIXME: what do we want to do about Enum?  succ and pred are only
  --   moderatly useful without user-defined enumerations, but we want
  --   the range constructs for arrays (but that's not scalar primitives)


-- Debugging
-- ---------

showPreAccOp :: forall acc env aenv arrs. PreOpenAcc acc env aenv arrs -> String
showPreAccOp Alet{}             = "Alet"
showPreAccOp Elet{}             = "Elet"
showPreAccOp (Avar ix)          = "Avar a" ++ show (idxToInt ix)
showPreAccOp (Use a)            = "Use "  ++ showArrays (toArr a :: arrs)
showPreAccOp Apply{}            = "Apply"
showPreAccOp Aforeign{}         = "Aforeign"
showPreAccOp Acond{}            = "Acond"
showPreAccOp Awhile{}           = "Awhile"
showPreAccOp Atuple{}           = "Atuple"
showPreAccOp Aprj{}             = "Aprj"
showPreAccOp Unit{}             = "Unit"
showPreAccOp Generate{}         = "Generate"
showPreAccOp Transform{}        = "Transform"
showPreAccOp Reshape{}          = "Reshape"
showPreAccOp Replicate{}        = "Replicate"
showPreAccOp Slice{}            = "Slice"
showPreAccOp Map{}              = "Map"
showPreAccOp ZipWith{}          = "ZipWith"
showPreAccOp Fold{}             = "Fold"
showPreAccOp Fold1{}            = "Fold1"
showPreAccOp FoldSeg{}          = "FoldSeg"
showPreAccOp Fold1Seg{}         = "Fold1Seg"
showPreAccOp Scanl{}            = "Scanl"
showPreAccOp Scanl'{}           = "Scanl'"
showPreAccOp Scanl1{}           = "Scanl1"
showPreAccOp Scanr{}            = "Scanr"
showPreAccOp Scanr'{}           = "Scanr'"
showPreAccOp Scanr1{}           = "Scanr1"
showPreAccOp Permute{}          = "Permute"
showPreAccOp Backpermute{}      = "Backpermute"
showPreAccOp Stencil{}          = "Stencil"
showPreAccOp Stencil2{}         = "Stencil2"

showArrays :: forall arrs. Arrays arrs => arrs -> String
showArrays = display . collect (arrays (undefined::arrs)) . fromArr
  where
    collect :: ArraysR a -> a -> [String]
    collect ArraysRunit         _        = []
    collect ArraysRarray        arr      = [showShortendArr arr]
    collect (ArraysRpair r1 r2) (a1, a2) = collect r1 a1 ++ collect r2 a2
    --
    display []  = []
    display [x] = x
    display xs  = "(" ++ intercalate ", " xs ++ ")"


showShortendArr :: Elt e => Array sh e -> String
showShortendArr arr
  = show (take cutoff l) ++ if length l > cutoff then ".." else ""
  where
    l      = Sugar.toList arr
    cutoff = 5


showPreExpOp :: forall acc env aenv t. PreOpenExp acc env aenv t -> String
showPreExpOp Let{}              = "Let"
showPreExpOp (Var ix)           = "Var x" ++ show (idxToInt ix)
showPreExpOp (Const c)          = "Const " ++ show (toElt c :: t)
showPreExpOp Foreign{}          = "Foreign"
showPreExpOp Tuple{}            = "Tuple"
showPreExpOp Prj{}              = "Prj"
showPreExpOp IndexNil           = "IndexNil"
showPreExpOp IndexCons{}        = "IndexCons"
showPreExpOp IndexHead{}        = "IndexHead"
showPreExpOp IndexTail{}        = "IndexTail"
showPreExpOp IndexAny           = "IndexAny"
showPreExpOp IndexSlice{}       = "IndexSlice"
showPreExpOp IndexFull{}        = "IndexFull"
showPreExpOp ToIndex{}          = "ToIndex"
showPreExpOp FromIndex{}        = "FromIndex"
showPreExpOp Cond{}             = "Cond"
showPreExpOp While{}            = "While"
showPreExpOp PrimConst{}        = "PrimConst"
showPreExpOp PrimApp{}          = "PrimApp"
showPreExpOp Index{}            = "Index"
showPreExpOp LinearIndex{}      = "LinearIndex"
showPreExpOp Shape{}            = "Shape"
showPreExpOp ShapeSize{}        = "ShapeSize"
showPreExpOp Intersect{}        = "Intersect"
<|MERGE_RESOLUTION|>--- conflicted
+++ resolved
@@ -252,26 +252,18 @@
               -> PreOpenAcc   acc env aenv a
 
   -- If-then-else for array-level computations
-<<<<<<< HEAD
   Acond       :: (Arrays arrs)
               => PreOpenExp acc env aenv Bool
               -> acc            env aenv arrs
               -> acc            env aenv arrs
               -> PreOpenAcc acc env aenv arrs
-=======
-  Acond       :: Arrays arrs
-              => PreExp     acc aenv Bool
-              -> acc            aenv arrs
-              -> acc            aenv arrs
-              -> PreOpenAcc acc aenv arrs
->>>>>>> bdd99079
 
   -- Value-recursion for array-level computations
   Awhile      :: Arrays arrs
-              => PreOpenAfun acc aenv (arrs -> Scalar Bool)     -- continue iteration while true
-              -> PreOpenAfun acc aenv (arrs -> arrs)            -- function to iterate
-              -> acc             aenv arrs                      -- initial value
-              -> PreOpenAcc  acc aenv arrs
+              => PreOpenAfun acc env aenv (arrs -> Scalar Bool)     -- continue iteration while true
+              -> PreOpenAfun acc env aenv (arrs -> arrs)            -- function to iterate
+              -> acc             env aenv arrs                      -- initial value
+              -> PreOpenAcc  acc env aenv arrs
 
 
   -- Array inlet (triggers async host->device transfer if necessary)
