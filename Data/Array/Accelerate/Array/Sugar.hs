--- conflicted
+++ resolved
@@ -67,16 +67,9 @@
 
 -- standard library
 import Control.DeepSeq
-<<<<<<< HEAD
-import Data.Array.IArray                                        ( IArray )
 import Data.List                                                ( intercalate )
 import Data.Typeable
-import qualified Data.Array.IArray                              as IArray
 import qualified Data.List                                      as List
-=======
-import Data.List                                                ( intercalate, transpose )
-import Data.Typeable
->>>>>>> 7509ed14
 
 import GHC.Exts                                                 ( IsList )
 import qualified GHC.Exts                                       as GHC
@@ -700,15 +693,11 @@
   ArraysFarray :: (Shape sh, Elt e)                       => ArraysFlavour (Array sh e)
   ArraysFtuple :: (IsAtuple arrs, ArrRepr arrs ~ (l,r)) => ArraysFlavour arrs
 
-<<<<<<< HEAD
-class Typeable a => Arrays a where
-=======
 -- | 'Arrays' consists of nested tuples of individual 'Array's, currently up to
 -- 15-elements wide. Accelerate computations can thereby return multiple
 -- results.
 --
-class (Typeable a, Typeable (ArrRepr a)) => Arrays a where
->>>>>>> 7509ed14
+class Typeable a => Arrays a where
   arrays   :: a {- dummy -} -> ArraysR (ArrRepr a)
   flavour  :: a {- dummy -} -> ArraysFlavour a
   --
@@ -962,7 +951,7 @@
       --
       ppRow row         = concatMap (++",") row
       ppMat mat         = "[" ++ init (intercalate "\n   " (map ppRow (ppColumns mat))) ++ "]"
-      ppColumns         = transpose . map (\col -> pad (width col) col) . transpose
+      ppColumns         = List.transpose . map (\col -> pad (width col) col) . List.transpose
         where
           extra = 0
           width = maximum . map length
@@ -1407,67 +1396,6 @@
     go !i | i >= n      = []
           | otherwise   = toElt (adata `unsafeIndexArrayData` i) : go (i+1)
 
-<<<<<<< HEAD
-instance Elt e => IsList (Vector e) where
-  type Item (Vector e) = e
-  toList         = toList
-  fromListN n xs = fromList (Z:.n) xs
-  fromList xs    = GHC.fromListN (length xs) xs
-
-#if __GLASGOW_HASKELL__ >= 710
--- Convert an array to a string, using specialised instances for dimensions
--- zero, one, and two. These are available for ghc-7.10 and later only (earlier
--- versions of ghc would require -XIncoherentInstances in the client module).
---
--- TODO:
---   * Make special formatting optional? It is more difficult to copy/paste the
---     result, for example. Also it does not look good if the matrix row does
---     not fit on a single line.
---   * The AST pretty printer does not use these instances
---
-instance Show (Scalar e) where
-  show arr@Array{}
-    = "Scalar Z " ++ show (toList arr)
-
-instance Show (Vector e) where
-  show arr@Array{}
-    = "Vector (" ++ showShape (shape arr) ++ ") " ++ show (toList arr)
-
-instance Show (Array DIM2 e) where
-  show arr@Array{}
-    = "Matrix (" ++ showShape (shape arr) ++ ") " ++ showMat (toMatrix (toList arr))
-    where
-      Z :. _ :. cols    = shape arr
-      toMatrix []       = []
-      toMatrix xs       = let (r,rs) = splitAt cols xs
-                          in  r : toMatrix rs
-
-      showMat []        = "[]"
-      showMat mat       = "\n  " ++ ppMat (map (map show) mat)
-
-      ppRow row         = concatMap (++",") row
-      ppMat mat         = "[" ++ init (intercalate "\n   " (map ppRow (ppColumns mat))) ++ "]"
-      ppColumns         = List.transpose . map (\col -> pad (width col) col) . List.transpose
-        where
-          extra = 1
-          width = maximum . map length
-          pad w = map (\x -> replicate (w - length x + extra) ' ' ++ x)
-#endif
-
--- This is a bit unfortunate, but we need to use an INCOHERENT instance because
--- GHC can't determine that with the above specialisations, a DIM3+ instance
--- covers all remaining possibilities, and lacking a general instance is
--- problematic for operations which want a 'Show (Array sh e)' constraint.
--- Furthermore, those clients are likely to pick this instance, rather than the
--- more specific ones above, which is (perhaps) a little unfortunate.
---
-instance {-# INCOHERENT #-} Show (Array sh e) where
-  show arr@Array{}
-    = "Array (" ++ showShape (shape arr) ++ ") " ++ show (toList arr)
-
-
-=======
->>>>>>> 7509ed14
 -- | Nicely format a shape as a string
 --
 showShape :: Shape sh => sh -> String
