--- conflicted
+++ resolved
@@ -142,21 +142,11 @@
 -- Pretty printing
 -- ---------------
 
--- [RRN] Turn fusion off for default printing: 
-showCfg = phases { enableAccFusion = False }
-
 instance Arrays arrs => Show (Acc arrs) where
-<<<<<<< HEAD
-  show = show . convertAccWith showCfg
-
-instance (Arrays a, Arrays b) => Show (Acc a -> Acc b) where
-  show = show . convertAccFun1With showCfg
-=======
   show = withSimplStats . show . convertAcc
 
 instance Afunction (Acc a -> f) => Show (Acc a -> f) where
   show = withSimplStats . show . convertAfun
->>>>>>> 959acb52
 
 instance Elt e => Show (Exp e) where
   show = withSimplStats . show . convertExp
