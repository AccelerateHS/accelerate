{-# LANGUAGE CPP                  #-}
{-# LANGUAGE FlexibleContexts     #-}
{-# LANGUAGE FlexibleInstances    #-}
{-# LANGUAGE RecordWildCards      #-}
{-# LANGUAGE UndecidableInstances #-}
{-# OPTIONS_GHC -fno-warn-orphans #-}
{-# OPTIONS_HADDOCK hide #-}
-- |
-- Module      : Data.Array.Accelerate.Trafo
-- Copyright   : [2012..2014] Manuel M T Chakravarty, Gabriele Keller, Trevor L. McDonell
-- License     : BSD3
--
-- Maintainer  : Manuel M T Chakravarty <chak@cse.unsw.edu.au>
-- Stability   : experimental
-- Portability : non-portable (GHC extensions)
--

module Data.Array.Accelerate.Trafo (

  -- * HOAS -> de Bruijn conversion
  Phase(..), phases,

  convertAcc,  convertAccWith,
  convertAfun, convertAfunWith,
  convertSeq,  convertSeqWith,

  -- * Fusion
  module Data.Array.Accelerate.Trafo.Fusion,
  DelayedSeq, StreamSeq(..), Extend(..),

  -- * Substitution
  module Data.Array.Accelerate.Trafo.Substitution,

  -- * Term equality
  Match(..), (:~:)(..),

) where

import Control.DeepSeq
import Data.Typeable

import Data.Array.Accelerate.Smart
import Data.Array.Accelerate.Pretty                     ( ) -- show instances
import Data.Array.Accelerate.Array.Sugar                ( Arrays, Elt )
import Data.Array.Accelerate.Trafo.Base
import Data.Array.Accelerate.Trafo.Fusion               hiding ( convertAcc, convertAfun ) -- to export types
import Data.Array.Accelerate.Trafo.Sharing              ( Function, FunctionR, Afunction, AfunctionR )
import Data.Array.Accelerate.Trafo.Substitution
import qualified Data.Array.Accelerate.AST              as AST
import qualified Data.Array.Accelerate.Trafo.Fusion     as Fusion
import qualified Data.Array.Accelerate.Trafo.Rewrite    as Rewrite
import qualified Data.Array.Accelerate.Trafo.Simplify   as Rewrite
import qualified Data.Array.Accelerate.Trafo.Sharing    as Sharing
import qualified Data.Array.Accelerate.Trafo.Vectorise  as Vectorise

#ifdef ACCELERATE_DEBUG
import Text.Printf
import System.IO.Unsafe
import Data.Array.Accelerate.Debug                      hiding ( when )
import qualified Data.Array.Accelerate.Debug            as Debug
#endif


-- Configuration
-- -------------

data Phase = Phase
  {
    -- | Recover sharing of array computations?
    recoverAccSharing           :: Bool

    -- | Recover sharing of scalar expressions?
  , recoverExpSharing           :: Bool

    -- | Recover sharing of sequence computations?
  , recoverSeqSharing           :: Bool

    -- | Are array computations floated out of expressions irrespective of
    --   whether they are shared or not? Requires 'recoverAccSharing'.
  , floatOutAccFromExp          :: Bool

    -- | Fuse array computations? This also implies simplifying scalar
    --   expressions. NOTE: currently always enabled.
  , enableAccFusion             :: Bool

    -- | Convert segment length arrays into segment offset arrays?
  , convertOffsetOfSegment      :: Bool

    -- | Vectorise maps and zipwiths in sequence computations to
    --   enable chunked execution?
  , vectoriseSequences          :: Bool
  }


-- | The default method of converting from HOAS to de Bruijn; incorporating
--   sharing recovery and fusion optimisation.
--
phases :: Phase
phases =  Phase
  { recoverAccSharing      = True
  , recoverExpSharing      = True
  , recoverSeqSharing      = True
  , floatOutAccFromExp     = True
  , enableAccFusion        = True
  , convertOffsetOfSegment = False
  , vectoriseSequences     = True
  }

when :: (a -> a) -> Bool -> a -> a
when f True  = f
when _ False = id


-- HOAS -> de Bruijn conversion
-- ----------------------------

-- | Convert a closed array expression to de Bruijn form while also
--   incorporating sharing observation and array fusion.
--
convertAcc :: Arrays arrs => Acc arrs -> DelayedAcc arrs
convertAcc = convertAccWith phases

convertAccWith :: Arrays arrs => Phase -> Acc arrs -> DelayedAcc arrs
convertAccWith Phase{..} acc
<<<<<<< HEAD
  = Fusion.convertAcc enableAccFusion
  $ Vectorise.vectoriseAcc `when` vectoriseSequences
  $ Rewrite.convertSegments `when` convertOffsetOfSegment
  $ Sharing.convertAcc recoverAccSharing recoverExpSharing recoverSeqSharing floatOutAccFromExp
=======
  = phase "array-fusion"           (Fusion.convertAcc enableAccFusion)
  $ phase "vectorise-sequences"    Vectorise.vectoriseSeqAcc `when` vectoriseSequences
  $ phase "rewrite-segment-offset" Rewrite.convertSegments   `when` convertOffsetOfSegment
  $ phase "sharing-recovery"       (Sharing.convertAcc recoverAccSharing recoverExpSharing recoverSeqSharing floatOutAccFromExp)
>>>>>>> 6ad36a24
  $ acc


-- | Convert a unary function over array computations, incorporating sharing
--   observation and array fusion
--
convertAfun :: Afunction f => f -> DelayedAfun (AfunctionR f)
convertAfun = convertAfunWith phases

convertAfunWith :: Afunction f => Phase -> f -> DelayedAfun (AfunctionR f)
convertAfunWith Phase{..} acc
<<<<<<< HEAD
  = Fusion.convertAfun enableAccFusion
  $ Vectorise.vectoriseAfun `when` vectoriseSequences
  $ Rewrite.convertSegmentsAfun `when` convertOffsetOfSegment
  $ Sharing.convertAfun recoverAccSharing recoverExpSharing recoverSeqSharing floatOutAccFromExp
=======
  = phase "array-fusion"           (Fusion.convertAfun enableAccFusion)
  $ phase "vectorise-sequences"    Vectorise.vectoriseSeqAfun  `when` vectoriseSequences
  $ phase "rewrite-segment-offset" Rewrite.convertSegmentsAfun `when` convertOffsetOfSegment
  $ phase "sharing-recovery"       (Sharing.convertAfun recoverAccSharing recoverExpSharing recoverSeqSharing floatOutAccFromExp)
>>>>>>> 6ad36a24
  $ acc


-- | Convert a closed scalar expression, incorporating sharing observation and
--   optimisation.
--
convertExp :: Elt e => Exp e -> AST.Exp () e
convertExp
  = phase "exp-simplify"      Rewrite.simplify
  . phase "sharing-recovery" (Sharing.convertExp (recoverExpSharing phases))


-- | Convert closed scalar functions, incorporating sharing observation and
--   optimisation.
--
convertFun :: Function f => f -> AST.Fun () (FunctionR f)
convertFun
  = phase "exp-simplify"      Rewrite.simplify
  . phase "sharing-recovery" (Sharing.convertFun (recoverExpSharing phases))

-- | Convert a closed sequence computation, incorporating sharing observation and
--   optimisation.
--
convertSeq :: Typeable s => Seq s -> DelayedSeq Int s
convertSeq = convertSeqWith phases

convertSeqWith :: Typeable s => Phase -> Seq s -> DelayedSeq Int s
convertSeqWith Phase{..} s
<<<<<<< HEAD
  = Fusion.convertStreamSeq enableAccFusion
  $ Vectorise.reduceStreamSeq
  $ Rewrite.convertSegmentsStreamSeq `when` convertOffsetOfSegment
  $ Sharing.convertSeq recoverAccSharing recoverExpSharing recoverSeqSharing floatOutAccFromExp
=======
  = phase "array-fusion"           (Fusion.convertSeq enableAccFusion)
  $ phase "vectorise-sequences"    Vectorise.vectoriseSeq     `when` vectoriseSequences
  $ phase "rewrite-segment-offset" Rewrite.convertSegmentsSeq `when` convertOffsetOfSegment
  $ phase "sharing-recovery"       (Sharing.convertSeq recoverAccSharing recoverExpSharing recoverSeqSharing floatOutAccFromExp)
>>>>>>> 6ad36a24
  $ s


-- Pretty printing
-- ---------------

instance Arrays arrs => Show (Acc arrs) where
  show = withSimplStats . show . convertAcc

instance Afunction (Acc a -> f) => Show (Acc a -> f) where
  show = withSimplStats . show . convertAfun

instance Elt e => Show (Exp e) where
  show = withSimplStats . show . convertExp

instance Function (Exp a -> f) => Show (Exp a -> f) where
  show = withSimplStats . show . convertFun

instance Typeable a => Show (Seq a) where
  show = withSimplStats . show . convertSeq


-- Debugging
-- ---------

-- Attach simplifier statistics to the tail of the given string. Since the
-- statistics rely on fully evaluating the expression this is difficult to do
-- generally (without an additional deepseq), but easy enough for our show
-- instances.
--
-- For now, we just reset the statistics at the beginning of a conversion, and
-- leave it to a backend to choose an appropriate moment to dump the summary.
--
withSimplStats :: String -> String
#ifdef ACCELERATE_DEBUG
withSimplStats x = unsafePerformIO $ do
  Debug.when dump_simpl_stats $ x `deepseq` dumpSimplStats
  return x
#else
withSimplStats x = x
<<<<<<< HEAD
#endif
=======
#endif

-- Execute a phase of the compiler and (possibly) print some timing/gc
-- statistics.
--
phase :: NFData b => String -> (a -> b) -> a -> b
#ifdef ACCELERATE_DEBUG
phase n f x = unsafePerformIO $ do
  enabled <- queryFlag dump_phases
  if enabled
    then timed dump_phases (\wall cpu -> printf "phase %s: %s" n (elapsed wall cpu)) (return $!! f x)
    else return (f x)
#else
phase _ f x = f x
#endif
>>>>>>> 6ad36a24
<|MERGE_RESOLUTION|>--- conflicted
+++ resolved
@@ -122,17 +122,10 @@
 
 convertAccWith :: Arrays arrs => Phase -> Acc arrs -> DelayedAcc arrs
 convertAccWith Phase{..} acc
-<<<<<<< HEAD
-  = Fusion.convertAcc enableAccFusion
-  $ Vectorise.vectoriseAcc `when` vectoriseSequences
-  $ Rewrite.convertSegments `when` convertOffsetOfSegment
-  $ Sharing.convertAcc recoverAccSharing recoverExpSharing recoverSeqSharing floatOutAccFromExp
-=======
   = phase "array-fusion"           (Fusion.convertAcc enableAccFusion)
-  $ phase "vectorise-sequences"    Vectorise.vectoriseSeqAcc `when` vectoriseSequences
-  $ phase "rewrite-segment-offset" Rewrite.convertSegments   `when` convertOffsetOfSegment
+  $ phase "vectorise-sequences"    Vectorise.vectoriseAcc  `when` vectoriseSequences
+  $ phase "rewrite-segment-offset" Rewrite.convertSegments `when` convertOffsetOfSegment
   $ phase "sharing-recovery"       (Sharing.convertAcc recoverAccSharing recoverExpSharing recoverSeqSharing floatOutAccFromExp)
->>>>>>> 6ad36a24
   $ acc
 
 
@@ -144,17 +137,10 @@
 
 convertAfunWith :: Afunction f => Phase -> f -> DelayedAfun (AfunctionR f)
 convertAfunWith Phase{..} acc
-<<<<<<< HEAD
-  = Fusion.convertAfun enableAccFusion
-  $ Vectorise.vectoriseAfun `when` vectoriseSequences
-  $ Rewrite.convertSegmentsAfun `when` convertOffsetOfSegment
-  $ Sharing.convertAfun recoverAccSharing recoverExpSharing recoverSeqSharing floatOutAccFromExp
-=======
   = phase "array-fusion"           (Fusion.convertAfun enableAccFusion)
-  $ phase "vectorise-sequences"    Vectorise.vectoriseSeqAfun  `when` vectoriseSequences
+  $ phase "vectorise-sequences"    Vectorise.vectoriseAfun      `when` vectoriseSequences
   $ phase "rewrite-segment-offset" Rewrite.convertSegmentsAfun `when` convertOffsetOfSegment
   $ phase "sharing-recovery"       (Sharing.convertAfun recoverAccSharing recoverExpSharing recoverSeqSharing floatOutAccFromExp)
->>>>>>> 6ad36a24
   $ acc
 
 
@@ -183,17 +169,10 @@
 
 convertSeqWith :: Typeable s => Phase -> Seq s -> DelayedSeq Int s
 convertSeqWith Phase{..} s
-<<<<<<< HEAD
-  = Fusion.convertStreamSeq enableAccFusion
-  $ Vectorise.reduceStreamSeq
-  $ Rewrite.convertSegmentsStreamSeq `when` convertOffsetOfSegment
-  $ Sharing.convertSeq recoverAccSharing recoverExpSharing recoverSeqSharing floatOutAccFromExp
-=======
-  = phase "array-fusion"           (Fusion.convertSeq enableAccFusion)
-  $ phase "vectorise-sequences"    Vectorise.vectoriseSeq     `when` vectoriseSequences
-  $ phase "rewrite-segment-offset" Rewrite.convertSegmentsSeq `when` convertOffsetOfSegment
+  = phase "array-fusion"           (Fusion.convertStreamSeq enableAccFusion)
+  $ phase "vectorise-sequences"    Vectorise.reduceStreamSeq  `when` vectoriseSequences
+  $ phase "rewrite-segment-offset" Rewrite.convertSegmentsStreamSeq `when` convertOffsetOfSegment
   $ phase "sharing-recovery"       (Sharing.convertSeq recoverAccSharing recoverExpSharing recoverSeqSharing floatOutAccFromExp)
->>>>>>> 6ad36a24
   $ s
 
 
@@ -234,9 +213,6 @@
   return x
 #else
 withSimplStats x = x
-<<<<<<< HEAD
-#endif
-=======
 #endif
 
 -- Execute a phase of the compiler and (possibly) print some timing/gc
@@ -251,5 +227,4 @@
     else return (f x)
 #else
 phase _ f x = f x
-#endif
->>>>>>> 6ad36a24
+#endif