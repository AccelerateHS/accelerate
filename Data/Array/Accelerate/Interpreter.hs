{-# LANGUAGE BangPatterns        #-}
{-# LANGUAGE GADTs               #-}
{-# LANGUAGE PatternGuards       #-}
{-# LANGUAGE ScopedTypeVariables #-}
{-# LANGUAGE TemplateHaskell     #-}
{-# LANGUAGE TypeOperators       #-}
{-# OPTIONS_HADDOCK prune #-}
-- |
-- Module      : Data.Array.Accelerate.Interpreter
-- Copyright   : [2008..2011] Manuel M T Chakravarty, Gabriele Keller, Sean Lee
--               [2009..2012] Manuel M T Chakravarty, Gabriele Keller, Trevor L. McDonell
-- License     : BSD3
--
-- Maintainer  : Manuel M T Chakravarty <chak@cse.unsw.edu.au>
-- Stability   : experimental
-- Portability : non-portable (GHC extensions)
--
-- This interpreter is meant to be a reference implementation of the semantics
-- of the embedded array language.  The emphasis is on defining the semantics
-- clearly, not on performance.
--
-- /Surface types versus representation types/
--
-- As a general rule, we perform all computations on representation types and we store all data
-- as values of representation types.  To guarantee the type safety of the interpreter, this
-- currently implies a lot of conversions between surface and representation types.  Optimising
-- the code by eliminating back and forth conversions is fine, but only where it doesn't
-- negatively affects clarity — after all, the main purpose of the interpreter is to serve as an
-- executable specification.
--

module Data.Array.Accelerate.Interpreter (

  -- * Interpret an array expression
  Arrays, run, run1, stream,

  -- Internal (hidden)
  evalPrim, evalPrimConst, evalPrj

) where

-- standard libraries
import Control.Monad
<<<<<<< HEAD
import Control.Monad.Identity                           ( Identity, runIdentity )
import Control.Monad.Trans                              ( lift )
import Control.Monad.Trans.Maybe                        ( MaybeT, runMaybeT )
import Control.Monad.ST                                 ( ST )
=======
>>>>>>> 8b2be48b
import Data.Bits
import Data.Char                                        ( chr, ord )
import Prelude                                          hiding ( sum )

-- friends
import Data.Array.Accelerate.Error
import Data.Array.Accelerate.Type
import Data.Array.Accelerate.Array.Data
import Data.Array.Accelerate.Array.Delayed
import Data.Array.Accelerate.Array.Representation       hiding ( sliceIndex )
import Data.Array.Accelerate.Array.Sugar (
  Z(..), (:.)(..), Array(..), Arrays, Scalar, Vector, Segments )
import Data.Array.Accelerate.AST
import Data.Array.Accelerate.Tuple
import Data.Array.Accelerate.Trafo.Substitution
import qualified Data.Array.Accelerate.Trafo.Sharing    as Sharing
import qualified Data.Array.Accelerate.Smart            as Sugar
import qualified Data.Array.Accelerate.Array.Sugar      as Sugar


-- Program execution
-- -----------------

-- | Run a complete embedded array program using the reference interpreter.
--
run :: Arrays a => Sugar.Acc a -> a
run = force . evalAcc . Sharing.convertAcc True True True


-- | Prepare and run an embedded array program of one argument
--
run1 :: (Arrays a, Arrays b) => (Sugar.Acc a -> Sugar.Acc b) -> a -> b
run1 = run'


-- | Prepare an n-ary embedded array program for execution, returning an n-ary
-- closure to do so.
--
run' :: Sharing.Afunction f => f -> Sharing.AfunctionR f
run' afun = let acc = Sharing.convertAfun True True True afun
            in  evalOpenAfun acc Empty


-- | Stream a lazily read list of input arrays through the given program,
-- collecting results as we go
--
stream :: (Arrays a, Arrays b) => (Sugar.Acc a -> Sugar.Acc b) -> [a] -> [b]
stream afun arrs = let go = run1 afun
                   in  map go arrs


-- Array expression evaluation
-- ---------------------------

-- Evaluate an open array function
--
evalOpenAfun :: OpenAfun aenv f -> Val aenv -> f
evalOpenAfun (Alam  f) aenv = \a -> evalOpenAfun f (aenv `Push` a)
evalOpenAfun (Abody b) aenv = force $ evalOpenAcc b aenv


-- Evaluate an open array expression
--
evalOpenAcc :: OpenAcc aenv a -> Val aenv -> Delayed a
evalOpenAcc (OpenAcc acc) = evalPreOpenAcc acc

evalPreOpenAcc :: forall aenv a. PreOpenAcc OpenAcc aenv a -> Val aenv -> Delayed a

evalPreOpenAcc (Alet acc1 acc2) aenv
  = let !arr1 = force $ evalOpenAcc acc1 aenv
    in evalOpenAcc acc2 (aenv `Push` arr1)

evalPreOpenAcc (Avar idx) aenv = delay $ prj idx aenv

evalPreOpenAcc (Atuple tup) aenv = delay (toTuple $ evalAtuple tup aenv :: a)

evalPreOpenAcc (Aprj ix (tup :: OpenAcc aenv arrs)) aenv =
  let tup'  = force $ evalOpenAcc tup aenv :: arrs
  in  delay $ evalPrj ix (fromTuple tup')

evalPreOpenAcc (Apply f acc) aenv =
  let !arr  = force $ evalOpenAcc acc aenv
  in  delay $ evalOpenAfun f aenv arr

evalPreOpenAcc (Acond cond acc1 acc2) aenv
  = if (evalExp cond aenv) then evalOpenAcc acc1 aenv else evalOpenAcc acc2 aenv

evalPreOpenAcc (Awhile cond body acc) aenv
  = let f       = evalOpenAfun body aenv
        p       = evalOpenAfun cond aenv
        go !x
          | (p x) Sugar.! Z = go (f x)
          | otherwise       = delay x
    in
    go . force $ evalOpenAcc acc aenv

evalPreOpenAcc (Use arr) _aenv = delay (Sugar.toArr arr :: a)

evalPreOpenAcc (Unit e) aenv = unitOp (evalExp e aenv)

evalPreOpenAcc (Generate sh f) aenv
  = generateOp (evalExp sh aenv) (evalFun f aenv)

evalPreOpenAcc (Transform sh ix f acc) aenv
  = transformOp (evalExp sh aenv) (evalFun ix aenv) (evalFun f aenv) (evalOpenAcc acc aenv)

evalPreOpenAcc (Reshape e acc) aenv
  = reshapeOp (evalExp e aenv) (evalOpenAcc acc aenv)

evalPreOpenAcc (Replicate sliceIndex slix acc) aenv
  = replicateOp sliceIndex (evalExp slix aenv) (evalOpenAcc acc aenv)

evalPreOpenAcc (Slice sliceIndex acc slix) aenv
  = sliceOp sliceIndex (evalOpenAcc acc aenv) (evalExp slix aenv)

evalPreOpenAcc (Map f acc) aenv = mapOp (evalFun f aenv) (evalOpenAcc acc aenv)

evalPreOpenAcc (ZipWith f acc1 acc2) aenv
  = zipWithOp (evalFun f aenv) (evalOpenAcc acc1 aenv) (evalOpenAcc acc2 aenv)

evalPreOpenAcc (Fold f e acc) aenv
  = foldOp (evalFun f aenv) (evalExp e aenv) (evalOpenAcc acc aenv)

evalPreOpenAcc (Fold1 f acc) aenv
  = fold1Op (evalFun f aenv) (evalOpenAcc acc aenv)

evalPreOpenAcc (FoldSeg f e acc1 acc2) aenv
  = foldSegOp integralType
              (evalFun f aenv) (evalExp e aenv)
              (evalOpenAcc acc1 aenv) (evalOpenAcc acc2 aenv)

evalPreOpenAcc (Fold1Seg f acc1 acc2) aenv
  = fold1SegOp integralType
               (evalFun f aenv) (evalOpenAcc acc1 aenv) (evalOpenAcc acc2 aenv)

evalPreOpenAcc (Scanl f e acc) aenv
  = scanlOp (evalFun f aenv) (evalExp e aenv) (evalOpenAcc acc aenv)

evalPreOpenAcc (Scanl' f e acc) aenv
  = scanl'Op (evalFun f aenv) (evalExp e aenv) (evalOpenAcc acc aenv)

evalPreOpenAcc (Scanl1 f acc) aenv
  = scanl1Op (evalFun f aenv) (evalOpenAcc acc aenv)

evalPreOpenAcc (Scanr f e acc) aenv
  = scanrOp (evalFun f aenv) (evalExp e aenv) (evalOpenAcc acc aenv)

evalPreOpenAcc (Scanr' f e acc) aenv
  = scanr'Op (evalFun f aenv) (evalExp e aenv) (evalOpenAcc acc aenv)

evalPreOpenAcc (Scanr1 f acc) aenv
  = scanr1Op (evalFun f aenv) (evalOpenAcc acc aenv)

evalPreOpenAcc (Permute f dftAcc p acc) aenv
  = permuteOp (evalFun f aenv) (evalOpenAcc dftAcc aenv)
              (evalFun p aenv) (evalOpenAcc acc aenv)

evalPreOpenAcc (Backpermute e p acc) aenv
  = backpermuteOp (evalExp e aenv) (evalFun p aenv) (evalOpenAcc acc aenv)

evalPreOpenAcc (Stencil sten bndy acc) aenv
  = stencilOp (evalFun sten aenv) bndy (evalOpenAcc acc aenv)

evalPreOpenAcc (Stencil2 sten bndy1 acc1 bndy2 acc2) aenv
  = stencil2Op (evalFun sten aenv) bndy1 (evalOpenAcc acc1 aenv) bndy2 (evalOpenAcc acc2 aenv)

evalPreOpenAcc (Loop l) aenv = delay $ evalLoop l aenv

{-
evalPreOpenAcc (MapStream f x) aenv = mapStreamOp (evalOpenAfun f Empty) (delay $ prj x aenv)

evalPreOpenAcc (ZipWithStream f x y) aenv = zipWithStreamOp (evalOpenAfun f Empty) (delay $ prj x aenv) (delay $ prj y aenv)

evalPreOpenAcc (ToStream acc) aenv = toStreamOp (evalOpenAcc acc aenv)

evalPreOpenAcc (FromStream x) aenv = fromStreamOp (delay $ prj x aenv)

evalPreOpenAcc (FoldStream f acc1 x) aenv = foldStreamOp (evalOpenAfun f Empty) (evalOpenAcc acc1 aenv) (delay $ prj x aenv)
-}
-- The interpreter does not handle foreign functions so use the pure accelerate version
evalPreOpenAcc (Aforeign _ (Alam (Abody funAcc)) acc) aenv
  = let !arr = force $ evalOpenAcc acc aenv
    in evalOpenAcc funAcc (Empty `Push` arr)
evalPreOpenAcc (Aforeign _ _ _) _
  = error "This case is not possible"

data ExecLoop aenv lenv arrs where
  ExecEmpty :: ExecLoop aenv lenv ()
  ExecP :: (Arrays a, Arrays arrs) => ExecP aenv      a -> ExecLoop aenv (lenv, a) arrs -> ExecLoop aenv lenv  arrs
  ExecT :: (Arrays a, Arrays arrs) => ExecT aenv lenv a -> ExecLoop aenv (lenv, a) arrs -> ExecLoop aenv lenv  arrs
  ExecC :: (Arrays a, Arrays arrs) => ExecC aenv lenv a -> ExecLoop aenv  lenv     arrs -> ExecLoop aenv lenv (arrs, a)
  
data ExecP aenv a where
  ExecToStream :: [Array sh e] -> ExecP aenv (Array sh e)

data ExecT aenv lenv a where
  ExecMap :: (a -> b) -> Idx lenv a -> ExecT aenv lenv b
  ExecZipWith :: (a -> b -> c) -> Idx lenv a -> Idx lenv b -> ExecT aenv lenv c
  
data ExecC aenv lenv a where
  ExecFromStream :: (Sugar.Elt a, Sugar.Shape sh) => Idx lenv (Array sh a) -> [Array sh a] -> ExecC aenv lenv (Vector sh, Vector a)
  ExecFoldStream :: Idx lenv (Array sh a) -> (Array sh a -> Array sh a -> Array sh a) -> Array sh a -> ExecC aenv lenv (Array sh a)
  
evalLoop :: PreOpenLoop OpenAcc aenv () arrs -> Val aenv -> arrs
evalLoop l aenv | degenerate l = runIdentity $ initLoop aenv l >>= returnOut
                | otherwise    = runIdentity $ initLoop aenv l >>= loop >>= returnOut
  where
    -- A loop with no producers is degenerate since there is no
    -- halting condition, and should therefore not be iterated.
    -- Notice that the only degenerate closed loop is the empty loop.
    degenerate :: PreOpenLoop OpenAcc aenv lenv arrs -> Bool
    degenerate l = 
      case l of
        EmptyLoop    -> True
        Producer _ _ -> False
        Transducer _ l' -> degenerate l'
        Consumer   _ l' -> degenerate l'

    -- Initialize the producers and the accumulators of the consumers
    -- with the given array enviroment.
    initLoop :: Val aenv -> PreOpenLoop OpenAcc aenv lenv arrs -> Identity (ExecLoop aenv lenv arrs)
    initLoop aenv l =
      case l of
        EmptyLoop      -> return ExecEmpty
        Producer   p l -> initProducer aenv p   >>= \ p' -> initLoop aenv l >>= \ l' -> return (ExecP p' l')
        Transducer t l -> initTransducer aenv t >>= \ t' -> initLoop aenv l >>= \ l' -> return (ExecT t' l')
        Consumer   c l -> initConsumer aenv c   >>= \ c' -> initLoop aenv l >>= \ l' -> return (ExecC c' l')

    -- Iterate the given loop until it terminates.
    -- A loop only terminates when one of the producers are exhausted.
    loop :: ExecLoop aenv () arrs -> Identity (ExecLoop aenv () arrs)
    loop l = do
      ml <- runMaybeT (go l Empty)
      case ml of
        Nothing -> return l
        Just l' -> loop l'

    -- One iteration of a loop.
    go :: ExecLoop aenv lenv arrs -> Val lenv -> MaybeT Identity (ExecLoop aenv lenv arrs)
    go l lenv =
      case l of
        ExecEmpty -> return ExecEmpty
        ExecP p l ->       produce   p       >>= \ (a, p') -> go l (lenv `Push` a) >>= \ l' -> return (ExecP p' l')
        ExecT t l -> lift (transduce t lenv) >>= \  a      -> go l (lenv `Push` a) >>= \ l' -> return (ExecT t  l')
        ExecC c l -> lift (consume   c lenv) >>= \     c'  -> go l  lenv           >>= \ l' -> return (ExecC c' l')

    -- Finalize and return the accumulators in the consumers of the loop.
    returnOut :: ExecLoop aenv lenv arrs -> Identity arrs
    returnOut l =
      case l of
        ExecEmpty -> return ()
        ExecP _ l -> returnOut l
        ExecT _ l -> returnOut l
        ExecC c l -> readConsumer c >>= \ a -> returnOut l >>= \ arrs -> return $ (arrs, a)


produce :: ExecP aenv a -> MaybeT Identity (a, ExecP aenv a)
produce (ExecToStream (x:xs)) = lift (return x) >>= (\ a -> return (a, ExecToStream xs))
produce (ExecToStream []) = mzero

initProducer :: Val aenv -> Producer OpenAcc aenv a -> Identity (ExecP aenv a)
initProducer aenv (ToStream acc) = return $ ExecToStream (map force (toStreamOp (evalOpenAcc acc aenv)))

transduce :: ExecT aenv lenv a -> Val lenv -> Identity a
transduce (ExecMap f x) lenv = return $ f (prj x lenv)
transduce (ExecZipWith f x y) lenv = return $ f (prj x lenv) (prj y lenv)

initTransducer :: Val aenv -> Transducer OpenAcc aenv lenv a -> Identity (ExecT aenv lenv a)
initTransducer aenv (MapStream f x) = return $ ExecMap (evalOpenAfun f aenv) x
initTransducer aenv (ZipWithStream f x y) = return $ ExecZipWith (evalOpenAfun f aenv) x y

consume :: ExecC aenv lenv a -> Val lenv -> Identity (ExecC aenv lenv a)
consume (ExecFromStream x as) lenv = return (ExecFromStream x (prj x lenv:as))
consume (ExecFoldStream x f acc) lenv = return (f acc (prj x lenv)) >>= \ acc' -> return (ExecFoldStream x f acc')

initConsumer :: Val aenv -> Consumer OpenAcc aenv lenv a -> Identity (ExecC aenv lenv a)
initConsumer _ (FromStream x) = return (ExecFromStream x [])
initConsumer aenv (FoldStream f acc x) = return (ExecFoldStream x (evalOpenAfun f aenv) (force $ evalOpenAcc acc aenv))

readConsumer :: ExecC aenv lenv a -> Identity a
readConsumer (ExecFromStream _ as) = return $ force $ (fromStreamOp (map delay as))
readConsumer (ExecFoldStream _ _ acc) = return acc

-- Evaluate a closed array expressions
--
evalAcc :: Acc a -> Delayed a
evalAcc acc = evalOpenAcc acc Empty


-- Array tuple construction and projection
--
evalAtuple :: Atuple (OpenAcc aenv) t -> Val aenv -> t
evalAtuple NilAtup        _    = ()
evalAtuple (SnocAtup t a) aenv = (evalAtuple t aenv, force $ evalOpenAcc a aenv)


-- Array primitives
-- ----------------

unitOp :: Sugar.Elt e => e -> Delayed (Scalar e)
unitOp e
  = DelayedRpair DelayedRunit
  $ DelayedRarray {shapeDA = (), repfDA = const (Sugar.fromElt e)}

generateOp :: (Sugar.Shape dim, Sugar.Elt e)
      => dim
      -> (dim -> e)
      -> Delayed (Array dim e)
generateOp sh rf
  = DelayedRpair DelayedRunit
  $ DelayedRarray (Sugar.fromElt sh) (Sugar.sinkFromElt rf)

transformOp
      :: (Sugar.Shape sh', Sugar.Elt b)
      => sh'
      -> (sh' -> sh)
      -> (a -> b)
      -> Delayed (Array sh  a)
      -> Delayed (Array sh' b)
transformOp sh' ix f (DelayedRpair DelayedRunit (DelayedRarray _sh rf))
  = DelayedRpair DelayedRunit
  $ DelayedRarray (Sugar.fromElt sh')
                 (Sugar.sinkFromElt f . rf . Sugar.sinkFromElt ix)


reshapeOp :: Sugar.Shape dim
          => dim -> Delayed (Array dim' e) -> Delayed (Array dim e)
reshapeOp newShape darr@(DelayedRpair DelayedRunit (DelayedRarray {shapeDA = oldShape}))
  = let Array _ adata = force darr
    in
    $boundsCheck "reshape" "shape mismatch" (Sugar.size newShape == size oldShape)
    $ delay $ Array (Sugar.fromElt newShape) adata

replicateOp :: (Sugar.Shape dim, Sugar.Elt slix)
            => SliceIndex (Sugar.EltRepr slix)
                          (Sugar.EltRepr sl)
                          co
                          (Sugar.EltRepr dim)
            -> slix
            -> Delayed (Array sl e)
            -> Delayed (Array dim e)
replicateOp sliceIndex slix (DelayedRpair DelayedRunit (DelayedRarray sh pf))
  = DelayedRpair DelayedRunit (DelayedRarray sh' (pf . pf'))
  where
    (sh', pf') = extend sliceIndex (Sugar.fromElt slix) sh

    extend :: SliceIndex slix sl co dim
           -> slix
           -> sl
           -> (dim, dim -> sl)
    extend (SliceNil)            ()        ()       = ((), const ())
    extend (SliceAll sliceIdx)   (slx, ()) (sl, sz)
      = let (dim', f') = extend sliceIdx slx sl
        in
        ((dim', sz), \(ix, i) -> (f' ix, i))
    extend (SliceFixed sliceIdx) (slx, sz) sl
      = let (dim', f') = extend sliceIdx slx sl
        in
        ((dim', sz), \(ix, _) -> f' ix)

sliceOp :: (Sugar.Shape sl, Sugar.Elt slix)
        => SliceIndex (Sugar.EltRepr slix)
                      (Sugar.EltRepr sl)
                      co
                      (Sugar.EltRepr dim)
        -> Delayed (Array dim e)
        -> slix
        -> Delayed (Array sl e)
sliceOp sliceIndex (DelayedRpair DelayedRunit (DelayedRarray sh pf)) slix
  = DelayedRpair DelayedRunit (DelayedRarray sh' (pf . pf'))
  where
    (sh', pf') = restrict sliceIndex (Sugar.fromElt slix) sh

    restrict :: SliceIndex slix sl co dim
             -> slix
             -> dim
             -> (sl, sl -> dim)
    restrict (SliceNil)            ()        ()       = ((), const ())
    restrict (SliceAll sliceIdx)   (slx, ()) (sl, sz)
      = let (sl', f') = restrict sliceIdx slx sl
        in
        ((sl', sz), \(ix, i) -> (f' ix, i))
    restrict (SliceFixed sliceIdx) (slx, i)  (sl, sz)
      = let (sl', f') = restrict sliceIdx slx sl
        in
        $indexCheck "slice" i sz $ (sl', \ix -> (f' ix, i))

mapOp :: Sugar.Elt e'
      => (e -> e')
      -> Delayed (Array dim e)
      -> Delayed (Array dim e')
mapOp f (DelayedRpair DelayedRunit (DelayedRarray sh rf))
  = DelayedRpair DelayedRunit
  $ DelayedRarray sh (Sugar.sinkFromElt f . rf)

zipWithOp :: Sugar.Elt e3
          => (e1 -> e2 -> e3)
          -> Delayed (Array dim e1)
          -> Delayed (Array dim e2)
          -> Delayed (Array dim e3)
zipWithOp f (DelayedRpair DelayedRunit (DelayedRarray sh1 rf1)) (DelayedRpair DelayedRunit (DelayedRarray sh2 rf2))
  = DelayedRpair DelayedRunit
  $ DelayedRarray (sh1 `intersect` sh2)
                 (\ix -> (Sugar.sinkFromElt2 f) (rf1 ix) (rf2 ix))

foldOp :: Sugar.Shape dim
       => (e -> e -> e)
       -> e
       -> Delayed (Array (dim:.Int) e)
       -> Delayed (Array dim e)
foldOp f e (DelayedRpair DelayedRunit (DelayedRarray (sh, n) rf))
  | size sh == 0
  = DelayedRpair DelayedRunit
  $ DelayedRarray (listToShape . map (max 1) . shapeToList $ sh)
      (\_ -> Sugar.fromElt e)
  --
  | otherwise
  = DelayedRpair DelayedRunit
  $ DelayedRarray sh
      (\ix -> iter ((), n) (\((), i) -> rf (ix, i)) (Sugar.sinkFromElt2 f) (Sugar.fromElt e))

fold1Op :: Sugar.Shape dim
        => (e -> e -> e)
        -> Delayed (Array (dim:.Int) e)
        -> Delayed (Array dim e)
fold1Op f (DelayedRpair DelayedRunit (DelayedRarray (sh, n) rf))
  = DelayedRpair DelayedRunit
  $ DelayedRarray sh (\ix -> iter1 ((), n) (\((), i) -> rf (ix, i)) (Sugar.sinkFromElt2 f))

foldSegOp :: IntegralType i
          -> (e -> e -> e)
          -> e
          -> Delayed (Array (dim:.Int) e)
          -> Delayed (Segments i)
          -> Delayed (Array (dim:.Int) e)
foldSegOp ty f e arr seg
  | IntegralDict <- integralDict ty = foldSegOp' f e arr seg

foldSegOp' :: forall i e dim. Integral i
           => (e -> e -> e)
           -> e
           -> Delayed (Array (dim:.Int) e)
           -> Delayed (Segments i)
           -> Delayed (Array (dim:.Int) e)
foldSegOp' f e (DelayedRpair DelayedRunit (DelayedRarray (sh, _n) rf)) seg@(DelayedRpair DelayedRunit (DelayedRarray shSeg rfSeg))
  = delay arr
  where
    DelayedRpair (DelayedRpair DelayedRunit (DelayedRarray _shSeg rfStarts)) _ = scanl'Op (+) 0 seg
    arr = Sugar.newArray (Sugar.toElt (sh, Sugar.toElt shSeg)) foldOne
    --
    foldOne :: dim:.Int -> e
    foldOne ix = let
                   (ix', i) = Sugar.fromElt ix
                   start    = fromIntegral ((Sugar.liftToElt rfStarts) i :: i)
                   len      = fromIntegral ((Sugar.liftToElt rfSeg)    i :: i)
                 in
                 fold ix' e start (start + len)

    fold :: Sugar.EltRepr dim -> e -> Int -> Int -> e
    fold ix' !v j end
      | j >= end  = v
      | otherwise = fold ix' (f v (Sugar.toElt . rf $ (ix', j))) (j + 1) end


fold1SegOp :: IntegralType i
           -> (e -> e -> e)
           -> Delayed (Array (dim:.Int) e)
           -> Delayed (Segments i)
           -> Delayed (Array (dim:.Int) e)
fold1SegOp ty f arr seg
  | IntegralDict <- integralDict ty = fold1SegOp' f arr seg


fold1SegOp' :: forall i e dim. Integral i
            => (e -> e -> e)
            -> Delayed (Array (dim:.Int) e)
            -> Delayed (Segments i)
            -> Delayed (Array (dim:.Int) e)
fold1SegOp' f (DelayedRpair DelayedRunit (DelayedRarray (sh, _n) rf)) seg@(DelayedRpair DelayedRunit (DelayedRarray shSeg rfSeg))
  = delay arr
  where
    DelayedRpair prefix _sum                                  = scanl'Op (+) 0 seg
    DelayedRpair DelayedRunit (DelayedRarray _shSeg rfStarts) = prefix
    arr = Sugar.newArray (Sugar.toElt (sh, Sugar.toElt shSeg)) foldOne
    --
    foldOne :: dim:.Int -> e
    foldOne ix =
      let
          (ix', i) = Sugar.fromElt ix
          start    = fromIntegral ((Sugar.liftToElt rfStarts) i :: i)
          len      = fromIntegral ((Sugar.liftToElt rfSeg)    i :: i)
      in
      if len == 0
         then $boundsError "fold1Seg" "empty iteration space"
         else fold ix' (Sugar.toElt . rf $ (ix', start)) (start + 1) (start + len)

    fold :: Sugar.EltRepr dim -> e -> Int -> Int -> e
    fold ix' !v j end
      | j >= end  = v
      | otherwise = fold ix' (f v (Sugar.toElt . rf $ (ix', j))) (j + 1) end


scanlOp :: forall e. (e -> e -> e)
        -> e
        -> Delayed (Vector e)
        -> Delayed (Vector e)
scanlOp f e (DelayedRpair DelayedRunit (DelayedRarray sh rf))
  = delay $ adata `seq` Array ((), n + 1) adata
  where
    n  = size sh
    f' = Sugar.sinkFromElt2 f
    --
    (adata, _) = runArrayData $ do
                   arr   <- newArrayData (n + 1)
                   final <- traverse arr 0 (Sugar.fromElt e)
                   unsafeWriteArrayData arr n final
                   return (arr, undefined)

    traverse :: MutableArrayData (Sugar.EltRepr e) -> Int -> (Sugar.EltRepr e) -> IO (Sugar.EltRepr e)
    traverse arr i v
      | i >= n    = return v
      | otherwise = do
                      unsafeWriteArrayData arr i v
                      traverse arr (i + 1) (f' v (rf ((), i)))

scanl'Op :: forall e. (e -> e -> e)
         -> e
         -> Delayed (Vector e)
         -> Delayed (Vector e, Scalar e)
scanl'Op f e (DelayedRpair DelayedRunit (DelayedRarray sh rf))
  = DelayedRpair (delay $ adata `seq` Array sh adata) final
  where
    n  = size sh
    f' = Sugar.sinkFromElt2 f
    --
    DelayedRpair DelayedRunit final = unitOp (Sugar.toElt asum)

    (adata, asum) = runArrayData $ do
                      arr <- newArrayData n
                      sum <- traverse arr 0 (Sugar.fromElt e)
                      return (arr, sum)

    traverse :: MutableArrayData (Sugar.EltRepr e) -> Int -> (Sugar.EltRepr e) -> IO (Sugar.EltRepr e)
    traverse arr i v
      | i >= n    = return v
      | otherwise = do
                      unsafeWriteArrayData arr i v
                      traverse arr (i + 1) (f' v (rf ((), i)))

scanl1Op :: forall e. (e -> e -> e)
         -> Delayed (Vector e)
         -> Delayed (Vector e)
scanl1Op f (DelayedRpair DelayedRunit (DelayedRarray sh rf))
  = delay $ adata `seq` Array sh adata
  where
    n  = size sh
    f' = Sugar.sinkFromElt2 f
    --
    (adata, _) = runArrayData $ do
                   arr <- newArrayData n
                   traverse arr 0 undefined
                   return (arr, undefined)

    traverse :: MutableArrayData (Sugar.EltRepr e) -> Int -> (Sugar.EltRepr e) -> IO ()
    traverse arr i v
      | i >= n    = return ()
      | i == 0    = do
                      let e = rf ((), i)
                      unsafeWriteArrayData arr i e
                      traverse arr (i + 1) e
      | otherwise = do
                      let e = f' v (rf ((), i))
                      unsafeWriteArrayData arr i e
                      traverse arr (i + 1) e

scanrOp :: forall e. (e -> e -> e)
        -> e
        -> Delayed (Vector e)
        -> Delayed (Vector e)
scanrOp f e (DelayedRpair DelayedRunit (DelayedRarray sh rf))
  = delay $ adata `seq` Array ((), n + 1) adata
  where
    n  = size sh
    f' = Sugar.sinkFromElt2 f
    --
    (adata, _) = runArrayData $ do
                   arr   <- newArrayData (n + 1)
                   final <- traverse arr n (Sugar.fromElt e)
                   unsafeWriteArrayData arr 0 final
                   return (arr, undefined)

    traverse :: MutableArrayData (Sugar.EltRepr e) -> Int -> (Sugar.EltRepr e) -> IO (Sugar.EltRepr e)
    traverse arr i v
      | i == 0    = return v
      | otherwise = do
                      unsafeWriteArrayData arr i v
                      traverse arr (i - 1) (f' v (rf ((), i-1)))

scanr'Op :: forall e. (e -> e -> e)
         -> e
         -> Delayed (Vector e)
         -> Delayed (Vector e, Scalar e)
scanr'Op f e (DelayedRpair DelayedRunit (DelayedRarray sh rf))
  = DelayedRpair (delay $ adata `seq` Array sh adata) final
  where
    n  = size sh
    f' = Sugar.sinkFromElt2 f
    --
    DelayedRpair DelayedRunit final = unitOp (Sugar.toElt asum)

    (adata, asum) = runArrayData $ do
                      arr <- newArrayData n
                      sum <- traverse arr (n-1) (Sugar.fromElt e)
                      return (arr, sum)

    traverse :: MutableArrayData (Sugar.EltRepr e) -> Int -> (Sugar.EltRepr e) -> IO (Sugar.EltRepr e)
    traverse arr i v
      | i < 0     = return v
      | otherwise = do
                      unsafeWriteArrayData arr i v
                      traverse arr (i - 1) (f' v (rf ((), i)))

scanr1Op :: forall e. (e -> e -> e)
         -> Delayed (Vector e)
         -> Delayed (Vector e)
scanr1Op f (DelayedRpair DelayedRunit (DelayedRarray sh rf))
  = delay $ adata `seq` Array sh adata
  where
    n  = size sh
    f' = Sugar.sinkFromElt2 f
    --
    (adata, _) = runArrayData $ do
                   arr <- newArrayData n
                   traverse arr (n - 1) undefined
                   return (arr, undefined)

    traverse :: MutableArrayData (Sugar.EltRepr e) -> Int -> (Sugar.EltRepr e) -> IO ()
    traverse arr i v
      | i < 0        = return ()
      | i == (n - 1) = do
                         let e = rf ((), i)
                         unsafeWriteArrayData arr i e
                         traverse arr (i - 1) e
      | otherwise    = do
                         let e = f' v (rf ((), i))
                         unsafeWriteArrayData arr i e
                         traverse arr (i - 1) e

permuteOp :: (e -> e -> e)
          -> Delayed (Array dim' e)
          -> (dim -> dim')
          -> Delayed (Array dim e)
          -> Delayed (Array dim' e)
permuteOp f (DelayedRpair DelayedRunit (DelayedRarray dftsSh dftsPf))
          p (DelayedRpair DelayedRunit (DelayedRarray sh pf))
  = delay $ adata `seq` Array dftsSh adata
  where
    f' = Sugar.sinkFromElt2 f
    --
    (adata, _)
      = runArrayData $ do

            -- new array in target dimension
          arr <- newArrayData (size dftsSh)

            -- initialise it with the default values
          let write ix = unsafeWriteArrayData arr (toIndex dftsSh ix) (dftsPf ix)
          iter dftsSh write (>>) (return ())

            -- traverse the source dimension and project each element into
            -- the target dimension (where it gets combined with the current
            -- default)
          let update ix = do
                            let target = (Sugar.sinkFromElt p) ix
                            unless (target == ignore) $ do
                              let i = toIndex dftsSh target
                              e <- unsafeReadArrayData arr i
                              unsafeWriteArrayData arr i (pf ix `f'` e)
          iter sh update (>>) (return ())

            -- return the updated array
          return (arr, undefined)

backpermuteOp :: Sugar.Shape dim'
              => dim'
              -> (dim' -> dim)
              -> Delayed (Array dim e)
              -> Delayed (Array dim' e)
backpermuteOp sh' p (DelayedRpair DelayedRunit (DelayedRarray _sh rf))
  = DelayedRpair DelayedRunit
  $ DelayedRarray (Sugar.fromElt sh') (rf . Sugar.sinkFromElt p)

stencilOp :: forall dim e e' stencil. (Sugar.Elt e, Sugar.Elt e', Stencil dim e stencil)
          => (stencil -> e')
          -> Boundary (Sugar.EltRepr e)
          -> Delayed (Array dim e)
          -> Delayed (Array dim e')
stencilOp sten bndy (DelayedRpair DelayedRunit (DelayedRarray sh rf))
  = DelayedRpair DelayedRunit
  $ DelayedRarray sh rf'
  where
    rf' = Sugar.sinkFromElt (sten . stencilAccess rfBounded)

    -- add a boundary to the source array as specified by the boundary condition
    rfBounded :: dim -> e
    rfBounded ix = Sugar.toElt $ case Sugar.bound (Sugar.toElt sh) ix bndy of
                                    Left v    -> v
                                    Right ix' -> rf (Sugar.fromElt ix')

stencil2Op :: forall dim e1 e2 e' stencil1 stencil2.
              (Sugar.Elt e1, Sugar.Elt e2, Sugar.Elt e',
               Stencil dim e1 stencil1, Stencil dim e2 stencil2)
           => (stencil1 -> stencil2 -> e')
           -> Boundary (Sugar.EltRepr e1)
           -> Delayed (Array dim e1)
           -> Boundary (Sugar.EltRepr e2)
           -> Delayed (Array dim e2)
           -> Delayed (Array dim e')
stencil2Op sten bndy1 (DelayedRpair DelayedRunit (DelayedRarray sh1 rf1))
                bndy2 (DelayedRpair DelayedRunit (DelayedRarray sh2 rf2))
  = DelayedRpair DelayedRunit (DelayedRarray (sh1 `intersect` sh2) rf')
  where
    rf' = Sugar.sinkFromElt (\ix -> sten (stencilAccess rf1Bounded ix)
                                         (stencilAccess rf2Bounded ix))

    -- add a boundary to the source arrays as specified by the boundary conditions
    rf1Bounded :: dim -> e1
    rf1Bounded ix = Sugar.toElt $ case Sugar.bound (Sugar.toElt sh1) ix bndy1 of
                                     Left v    -> v
                                     Right ix' -> rf1 (Sugar.fromElt ix')

    rf2Bounded :: dim -> e2
    rf2Bounded ix = Sugar.toElt $ case Sugar.bound (Sugar.toElt sh2) ix bndy2 of
                                     Left v    -> v
                                     Right ix' -> rf2 (Sugar.fromElt ix')

toStreamOp :: (Sugar.Shape sh)
           => Delayed (Array (sh:.Int) e)
           -> [Delayed (Array sh e)]
toStreamOp (DelayedRpair DelayedRunit (DelayedRarray (sh, n) rf))
  = let rf' i sh' =
          let j = toIndex sh sh'
              k = j + i * size sh
          in rf (fromIndex (sh, n) k)
    in  [DelayedRpair DelayedRunit (DelayedRarray sh (rf' i)) | i <- [0..n-1]]

--DelayedRstream [DelayedRpair DelayedRunit (DelayedRarray sh (\ sh' -> rf (sh', i))) | i <- [0..n-1]]

fromStreamOp :: (Sugar.Shape sh, Sugar.Elt e)
             => [Delayed (Array sh e)]
             -> Delayed (Array (Z:.Int) sh, Array (Z:.Int) e)   
fromStreamOp ds
  = let f (DelayedRpair DelayedRunit (DelayedRarray sh _)) = sh
        g _ [] = error "index out of bounds"
        g i (DelayedRpair DelayedRunit (DelayedRarray sh rf):ds) 
          | i < size sh = rf (fromIndex sh i)
          | otherwise   = g (i - size sh) ds
        n = foldl (+) 0 [size sh | (DelayedRpair DelayedRunit (DelayedRarray sh _)) <- ds]
        shapevec = DelayedRarray 
                     ((), length ds) 
                     (\ ((), i) -> f (ds !! i))
        elvec    = DelayedRarray 
                     ((), n) 
                     (\ ((), i) -> g i ds)
    in DelayedRpair (DelayedRpair DelayedRunit shapevec) elvec

-- Expression evaluation
-- ---------------------

-- Evaluate open function
--
evalOpenFun :: OpenFun env aenv t -> ValElt env -> Val aenv -> t
evalOpenFun (Body e) env aenv = evalOpenExp e env aenv
evalOpenFun (Lam f)  env aenv
  = \x -> evalOpenFun f (env `PushElt` Sugar.fromElt x) aenv

-- Evaluate a closed function
--
evalFun :: Fun aenv t -> Val aenv -> t
evalFun f aenv = evalOpenFun f EmptyElt aenv

-- Evaluate an open expression
--
-- NB: The implementation of 'Index' and 'Shape' demonstrate clearly why
--     array expressions must be hoisted out of scalar expressions before code
--     execution.  If these operations are in the body of a function that
--     gets mapped over an array, the array argument would be forced many times
--     leading to a large amount of wasteful recomputation.
--
evalOpenExp :: OpenExp env aenv a -> ValElt env -> Val aenv -> a

evalOpenExp (Let exp1 exp2) env aenv
  = let !v1 = evalOpenExp exp1 env aenv
    in evalOpenExp exp2 (env `PushElt` Sugar.fromElt v1) aenv

evalOpenExp (Var idx) env _
  = prjElt idx env

evalOpenExp (Const c) _ _
  = Sugar.toElt c

evalOpenExp (Tuple tup) env aenv
  = toTuple $ evalTuple tup env aenv

evalOpenExp (Prj idx e) env aenv
  = evalPrj idx (fromTuple $ evalOpenExp e env aenv)

evalOpenExp IndexNil _env _aenv
  = Z

evalOpenExp (IndexCons sh i) env aenv
  = evalOpenExp sh env aenv :. evalOpenExp i env aenv

evalOpenExp (IndexHead ix) env aenv
  = case evalOpenExp ix env aenv of _:.h -> h

evalOpenExp (IndexTail ix) env aenv
  = case evalOpenExp ix env aenv of t:._ -> t

evalOpenExp (IndexAny) _ _
  = Sugar.Any

evalOpenExp (IndexSlice sliceIndex slix sh) env aenv
  = Sugar.toElt
  $ restrict sliceIndex (Sugar.fromElt $ evalOpenExp slix env aenv)
                        (Sugar.fromElt $ evalOpenExp sh   env aenv)
  where
    restrict :: SliceIndex slix sl co sh -> slix -> sh -> sl
    restrict SliceNil              ()        ()       = ()
    restrict (SliceAll sliceIdx)   (slx, ()) (sl, sz)
      = let sl' = restrict sliceIdx slx sl
        in  (sl', sz)
    restrict (SliceFixed sliceIdx) (slx, _i)  (sl, _sz)
      = restrict sliceIdx slx sl

evalOpenExp (IndexFull sliceIndex slix sh) env aenv
  = Sugar.toElt
  $ extend sliceIndex (Sugar.fromElt $ evalOpenExp slix env aenv)
                      (Sugar.fromElt $ evalOpenExp sh   env aenv)
  where
    extend :: SliceIndex slix sl co sh -> slix -> sl -> sh
    extend SliceNil              ()        ()       = ()
    extend (SliceAll sliceIdx)   (slx, ()) (sl, sz)
      = let sh' = extend sliceIdx slx sl
        in  (sh', sz)
    extend (SliceFixed sliceIdx) (slx, sz) sl
      = let sh' = extend sliceIdx slx sl
        in  (sh', sz)

evalOpenExp (ToIndex sh ix) env aenv
  = Sugar.toIndex (evalOpenExp sh env aenv) (evalOpenExp ix env aenv)

evalOpenExp (FromIndex sh ix) env aenv
  = Sugar.fromIndex (evalOpenExp sh env aenv) (evalOpenExp ix env aenv)

evalOpenExp (Cond c t e) env aenv
  = if evalOpenExp c env aenv
    then evalOpenExp t env aenv
    else evalOpenExp e env aenv

evalOpenExp (While cond body seed) env aenv
  = let f       = evalOpenFun body env aenv
        p       = evalOpenFun cond env aenv
        go !x
          | p x         = go (f x)
          | otherwise   = x
    in
    go (evalOpenExp seed env aenv)

evalOpenExp (PrimConst c) _ _ = evalPrimConst c

evalOpenExp (PrimApp p arg) env aenv
  = evalPrim p (evalOpenExp arg env aenv)

evalOpenExp (Index acc ix) env aenv
  = case evalOpenAcc acc aenv of
      DelayedRpair DelayedRunit (DelayedRarray sh pf) ->
        let ix' = Sugar.fromElt $ evalOpenExp ix env aenv
        in
        toIndex sh ix' `seq` (Sugar.toElt $ pf ix')
                              -- FIXME: This is ugly, but (possibly) needed to
                              --       ensure bounds checking

evalOpenExp (LinearIndex acc i) env aenv
  = case evalOpenAcc acc aenv of
      DelayedRpair DelayedRunit (DelayedRarray sh pf) ->
        let i' = evalOpenExp i env aenv
            v  = pf (fromIndex sh i')
        in Sugar.toElt v

evalOpenExp (Shape acc) _ aenv
  = case evalOpenAcc acc aenv of
      DelayedRpair DelayedRunit (DelayedRarray sh _) -> Sugar.toElt sh

evalOpenExp (ShapeSize sh) env aenv
  = Sugar.size (evalOpenExp sh env aenv)

evalOpenExp (Intersect sh1 sh2) env aenv
  = Sugar.intersect (evalOpenExp sh1 env aenv) (evalOpenExp sh2 env aenv)

evalOpenExp (Foreign _ f e) env aenv
  = evalOpenExp e' env aenv
  where
    wExp :: Idx ((),a) t -> Idx (env,a) t
    wExp ZeroIdx = ZeroIdx
    wExp _       = $internalError "wExp" "unreachable case"

    e' = case f of
           (Lam (Body b)) -> Let e $ weakenEA rebuildOpenAcc undefined (weakenE wExp b)
           _              -> $internalError "travE" "unreachable case"

-- Evaluate a closed expression
--
evalExp :: Exp aenv t -> Val aenv -> t
evalExp e aenv = evalOpenExp e EmptyElt aenv


-- Scalar primitives
-- -----------------

evalPrimConst :: PrimConst a -> a
evalPrimConst (PrimMinBound ty) = evalMinBound ty
evalPrimConst (PrimMaxBound ty) = evalMaxBound ty
evalPrimConst (PrimPi       ty) = evalPi ty

evalPrim :: PrimFun p -> p
evalPrim (PrimAdd             ty) = evalAdd ty
evalPrim (PrimSub             ty) = evalSub ty
evalPrim (PrimMul             ty) = evalMul ty
evalPrim (PrimNeg             ty) = evalNeg ty
evalPrim (PrimAbs             ty) = evalAbs ty
evalPrim (PrimSig             ty) = evalSig ty
evalPrim (PrimQuot            ty) = evalQuot ty
evalPrim (PrimRem             ty) = evalRem ty
evalPrim (PrimIDiv            ty) = evalIDiv ty
evalPrim (PrimMod             ty) = evalMod ty
evalPrim (PrimBAnd            ty) = evalBAnd ty
evalPrim (PrimBOr             ty) = evalBOr ty
evalPrim (PrimBXor            ty) = evalBXor ty
evalPrim (PrimBNot            ty) = evalBNot ty
evalPrim (PrimBShiftL         ty) = evalBShiftL ty
evalPrim (PrimBShiftR         ty) = evalBShiftR ty
evalPrim (PrimBRotateL        ty) = evalBRotateL ty
evalPrim (PrimBRotateR        ty) = evalBRotateR ty
evalPrim (PrimFDiv            ty) = evalFDiv ty
evalPrim (PrimRecip           ty) = evalRecip ty
evalPrim (PrimSin             ty) = evalSin ty
evalPrim (PrimCos             ty) = evalCos ty
evalPrim (PrimTan             ty) = evalTan ty
evalPrim (PrimAsin            ty) = evalAsin ty
evalPrim (PrimAcos            ty) = evalAcos ty
evalPrim (PrimAtan            ty) = evalAtan ty
evalPrim (PrimAsinh           ty) = evalAsinh ty
evalPrim (PrimAcosh           ty) = evalAcosh ty
evalPrim (PrimAtanh           ty) = evalAtanh ty
evalPrim (PrimExpFloating     ty) = evalExpFloating ty
evalPrim (PrimSqrt            ty) = evalSqrt ty
evalPrim (PrimLog             ty) = evalLog ty
evalPrim (PrimFPow            ty) = evalFPow ty
evalPrim (PrimLogBase         ty) = evalLogBase ty
evalPrim (PrimTruncate     ta tb) = evalTruncate ta tb
evalPrim (PrimRound        ta tb) = evalRound ta tb
evalPrim (PrimFloor        ta tb) = evalFloor ta tb
evalPrim (PrimCeiling      ta tb) = evalCeiling ta tb
evalPrim (PrimAtan2           ty) = evalAtan2 ty
evalPrim (PrimLt              ty) = evalLt ty
evalPrim (PrimGt              ty) = evalGt ty
evalPrim (PrimLtEq            ty) = evalLtEq ty
evalPrim (PrimGtEq            ty) = evalGtEq ty
evalPrim (PrimEq              ty) = evalEq ty
evalPrim (PrimNEq             ty) = evalNEq ty
evalPrim (PrimMax             ty) = evalMax ty
evalPrim (PrimMin             ty) = evalMin ty
evalPrim PrimLAnd                 = evalLAnd
evalPrim PrimLOr                  = evalLOr
evalPrim PrimLNot                 = evalLNot
evalPrim PrimOrd                  = evalOrd
evalPrim PrimChr                  = evalChr
evalPrim PrimBoolToInt            = evalBoolToInt
evalPrim (PrimFromIntegral ta tb) = evalFromIntegral ta tb


-- Tuple construction and projection
-- ---------------------------------

evalTuple :: Tuple (OpenExp env aenv) t -> ValElt env -> Val aenv -> t
evalTuple NilTup            _env _aenv = ()
evalTuple (tup `SnocTup` e) env  aenv  = (evalTuple tup env aenv, evalOpenExp e env aenv)

evalPrj :: TupleIdx t e -> t -> e
evalPrj ZeroTupIdx       (!_, v)   = v
evalPrj (SuccTupIdx idx) (tup, !_) = evalPrj idx tup
  -- FIXME: Strictly speaking, we ought to force all components of a tuples;
  --        not only those that we happen to encounter during the recursive
  --        walk.


-- Implementation of scalar primitives
-- -----------------------------------

evalLAnd :: (Bool, Bool) -> Bool
evalLAnd (!x, !y) = x && y

evalLOr  :: (Bool, Bool) -> Bool
evalLOr (!x, !y) = x || y

evalLNot :: Bool -> Bool
evalLNot = not

evalOrd :: Char -> Int
evalOrd = ord

evalChr :: Int -> Char
evalChr = chr

evalBoolToInt :: Bool -> Int
evalBoolToInt = fromEnum

evalFromIntegral :: IntegralType a -> NumType b -> a -> b
evalFromIntegral ta (IntegralNumType tb)
  | IntegralDict <- integralDict ta
  , IntegralDict <- integralDict tb = fromIntegral
evalFromIntegral ta (FloatingNumType tb)
  | IntegralDict <- integralDict ta
  , FloatingDict <- floatingDict tb = fromIntegral


-- Extract methods from reified dictionaries
--

-- Constant methods of Bounded
--

evalMinBound :: BoundedType a -> a
evalMinBound (IntegralBoundedType ty)
  | IntegralDict <- integralDict ty = minBound
evalMinBound (NonNumBoundedType   ty)
  | NonNumDict   <- nonNumDict ty   = minBound

evalMaxBound :: BoundedType a -> a
evalMaxBound (IntegralBoundedType ty)
  | IntegralDict <- integralDict ty = maxBound
evalMaxBound (NonNumBoundedType   ty)
  | NonNumDict   <- nonNumDict ty   = maxBound

-- Constant method of floating
--

evalPi :: FloatingType a -> a
evalPi ty | FloatingDict <- floatingDict ty = pi

evalSin :: FloatingType a -> (a -> a)
evalSin ty | FloatingDict <- floatingDict ty = sin

evalCos :: FloatingType a -> (a -> a)
evalCos ty | FloatingDict <- floatingDict ty = cos

evalTan :: FloatingType a -> (a -> a)
evalTan ty | FloatingDict <- floatingDict ty = tan

evalAsin :: FloatingType a -> (a -> a)
evalAsin ty | FloatingDict <- floatingDict ty = asin

evalAcos :: FloatingType a -> (a -> a)
evalAcos ty | FloatingDict <- floatingDict ty = acos

evalAtan :: FloatingType a -> (a -> a)
evalAtan ty | FloatingDict <- floatingDict ty = atan

evalAsinh :: FloatingType a -> (a -> a)
evalAsinh ty | FloatingDict <- floatingDict ty = asinh

evalAcosh :: FloatingType a -> (a -> a)
evalAcosh ty | FloatingDict <- floatingDict ty = acosh

evalAtanh :: FloatingType a -> (a -> a)
evalAtanh ty | FloatingDict <- floatingDict ty = atanh

evalExpFloating :: FloatingType a -> (a -> a)
evalExpFloating ty | FloatingDict <- floatingDict ty = exp

evalSqrt :: FloatingType a -> (a -> a)
evalSqrt ty | FloatingDict <- floatingDict ty = sqrt

evalLog :: FloatingType a -> (a -> a)
evalLog ty | FloatingDict <- floatingDict ty = log

evalFPow :: FloatingType a -> ((a, a) -> a)
evalFPow ty | FloatingDict <- floatingDict ty = uncurry (**)

evalLogBase :: FloatingType a -> ((a, a) -> a)
evalLogBase ty | FloatingDict <- floatingDict ty = uncurry logBase

evalTruncate :: FloatingType a -> IntegralType b -> (a -> b)
evalTruncate ta tb
  | FloatingDict <- floatingDict ta
  , IntegralDict <- integralDict tb = truncate

evalRound :: FloatingType a -> IntegralType b -> (a -> b)
evalRound ta tb
  | FloatingDict <- floatingDict ta
  , IntegralDict <- integralDict tb = round

evalFloor :: FloatingType a -> IntegralType b -> (a -> b)
evalFloor ta tb
  | FloatingDict <- floatingDict ta
  , IntegralDict <- integralDict tb = floor

evalCeiling :: FloatingType a -> IntegralType b -> (a -> b)
evalCeiling ta tb
  | FloatingDict <- floatingDict ta
  , IntegralDict <- integralDict tb = ceiling

evalAtan2 :: FloatingType a -> ((a, a) -> a)
evalAtan2 ty | FloatingDict <- floatingDict ty = uncurry atan2


-- Methods of Num
--

evalAdd :: NumType a -> ((a, a) -> a)
evalAdd (IntegralNumType ty) | IntegralDict <- integralDict ty = uncurry (+)
evalAdd (FloatingNumType ty) | FloatingDict <- floatingDict ty = uncurry (+)

evalSub :: NumType a -> ((a, a) -> a)
evalSub (IntegralNumType ty) | IntegralDict <- integralDict ty = uncurry (-)
evalSub (FloatingNumType ty) | FloatingDict <- floatingDict ty = uncurry (-)

evalMul :: NumType a -> ((a, a) -> a)
evalMul (IntegralNumType ty) | IntegralDict <- integralDict ty = uncurry (*)
evalMul (FloatingNumType ty) | FloatingDict <- floatingDict ty = uncurry (*)

evalNeg :: NumType a -> (a -> a)
evalNeg (IntegralNumType ty) | IntegralDict <- integralDict ty = negate
evalNeg (FloatingNumType ty) | FloatingDict <- floatingDict ty = negate

evalAbs :: NumType a -> (a -> a)
evalAbs (IntegralNumType ty) | IntegralDict <- integralDict ty = abs
evalAbs (FloatingNumType ty) | FloatingDict <- floatingDict ty = abs

evalSig :: NumType a -> (a -> a)
evalSig (IntegralNumType ty) | IntegralDict <- integralDict ty = signum
evalSig (FloatingNumType ty) | FloatingDict <- floatingDict ty = signum

evalQuot :: IntegralType a -> ((a, a) -> a)
evalQuot ty | IntegralDict <- integralDict ty = uncurry quot

evalRem :: IntegralType a -> ((a, a) -> a)
evalRem ty | IntegralDict <- integralDict ty = uncurry rem

evalIDiv :: IntegralType a -> ((a, a) -> a)
evalIDiv ty | IntegralDict <- integralDict ty = uncurry div

evalMod :: IntegralType a -> ((a, a) -> a)
evalMod ty | IntegralDict <- integralDict ty = uncurry mod

evalBAnd :: IntegralType a -> ((a, a) -> a)
evalBAnd ty | IntegralDict <- integralDict ty = uncurry (.&.)

evalBOr :: IntegralType a -> ((a, a) -> a)
evalBOr ty | IntegralDict <- integralDict ty = uncurry (.|.)

evalBXor :: IntegralType a -> ((a, a) -> a)
evalBXor ty | IntegralDict <- integralDict ty = uncurry xor

evalBNot :: IntegralType a -> (a -> a)
evalBNot ty | IntegralDict <- integralDict ty = complement

evalBShiftL :: IntegralType a -> ((a, Int) -> a)
evalBShiftL ty | IntegralDict <- integralDict ty = uncurry shiftL

evalBShiftR :: IntegralType a -> ((a, Int) -> a)
evalBShiftR ty | IntegralDict <- integralDict ty = uncurry shiftR

evalBRotateL :: IntegralType a -> ((a, Int) -> a)
evalBRotateL ty | IntegralDict <- integralDict ty = uncurry rotateL

evalBRotateR :: IntegralType a -> ((a, Int) -> a)
evalBRotateR ty | IntegralDict <- integralDict ty = uncurry rotateR

evalFDiv :: FloatingType a -> ((a, a) -> a)
evalFDiv ty | FloatingDict <- floatingDict ty = uncurry (/)

evalRecip :: FloatingType a -> (a -> a)
evalRecip ty | FloatingDict <- floatingDict ty = recip



evalLt :: ScalarType a -> ((a, a) -> Bool)
evalLt (NumScalarType (IntegralNumType ty))
  | IntegralDict <- integralDict ty = uncurry (<)
evalLt (NumScalarType (FloatingNumType ty))
  | FloatingDict <- floatingDict ty = uncurry (<)
evalLt (NonNumScalarType ty)
  | NonNumDict   <- nonNumDict ty   = uncurry (<)

evalGt :: ScalarType a -> ((a, a) -> Bool)
evalGt (NumScalarType (IntegralNumType ty))
  | IntegralDict <- integralDict ty = uncurry (>)
evalGt (NumScalarType (FloatingNumType ty))
  | FloatingDict <- floatingDict ty = uncurry (>)
evalGt (NonNumScalarType ty)
  | NonNumDict   <- nonNumDict ty   = uncurry (>)

evalLtEq :: ScalarType a -> ((a, a) -> Bool)
evalLtEq (NumScalarType (IntegralNumType ty))
  | IntegralDict <- integralDict ty = uncurry (<=)
evalLtEq (NumScalarType (FloatingNumType ty))
  | FloatingDict <- floatingDict ty = uncurry (<=)
evalLtEq (NonNumScalarType ty)
  | NonNumDict   <- nonNumDict ty   = uncurry (<=)

evalGtEq :: ScalarType a -> ((a, a) -> Bool)
evalGtEq (NumScalarType (IntegralNumType ty))
  | IntegralDict <- integralDict ty = uncurry (>=)
evalGtEq (NumScalarType (FloatingNumType ty))
  | FloatingDict <- floatingDict ty = uncurry (>=)
evalGtEq (NonNumScalarType ty)
  | NonNumDict   <- nonNumDict ty   = uncurry (>=)

evalEq :: ScalarType a -> ((a, a) -> Bool)
evalEq (NumScalarType (IntegralNumType ty))
  | IntegralDict <- integralDict ty = uncurry (==)
evalEq (NumScalarType (FloatingNumType ty))
  | FloatingDict <- floatingDict ty = uncurry (==)
evalEq (NonNumScalarType ty)
  | NonNumDict   <- nonNumDict ty   = uncurry (==)

evalNEq :: ScalarType a -> ((a, a) -> Bool)
evalNEq (NumScalarType (IntegralNumType ty))
  | IntegralDict <- integralDict ty = uncurry (/=)
evalNEq (NumScalarType (FloatingNumType ty))
  | FloatingDict <- floatingDict ty = uncurry (/=)
evalNEq (NonNumScalarType ty)
  | NonNumDict   <- nonNumDict ty   = uncurry (/=)

evalMax :: ScalarType a -> ((a, a) -> a)
evalMax (NumScalarType (IntegralNumType ty))
  | IntegralDict <- integralDict ty = uncurry max
evalMax (NumScalarType (FloatingNumType ty))
  | FloatingDict <- floatingDict ty = uncurry max
evalMax (NonNumScalarType ty)
  | NonNumDict   <- nonNumDict ty   = uncurry max

evalMin :: ScalarType a -> ((a, a) -> a)
evalMin (NumScalarType (IntegralNumType ty))
  | IntegralDict <- integralDict ty = uncurry min
evalMin (NumScalarType (FloatingNumType ty))
  | FloatingDict <- floatingDict ty = uncurry min
evalMin (NonNumScalarType ty)
  | NonNumDict   <- nonNumDict ty   = uncurry min
<|MERGE_RESOLUTION|>--- conflicted
+++ resolved
@@ -41,13 +41,10 @@
 
 -- standard libraries
 import Control.Monad
-<<<<<<< HEAD
 import Control.Monad.Identity                           ( Identity, runIdentity )
 import Control.Monad.Trans                              ( lift )
 import Control.Monad.Trans.Maybe                        ( MaybeT, runMaybeT )
 import Control.Monad.ST                                 ( ST )
-=======
->>>>>>> 8b2be48b
 import Data.Bits
 import Data.Char                                        ( chr, ord )
 import Prelude                                          hiding ( sum )
