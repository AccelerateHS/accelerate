{-# LANGUAGE DeriveDataTypeable    #-}
{-# LANGUAGE FlexibleContexts      #-}
{-# LANGUAGE FlexibleInstances     #-}
{-# LANGUAGE GADTs                 #-}
{-# LANGUAGE MultiParamTypeClasses #-}
{-# LANGUAGE ScopedTypeVariables   #-}
{-# LANGUAGE StandaloneDeriving    #-}
{-# LANGUAGE TypeFamilies          #-}
{-# LANGUAGE TypeOperators         #-}
{-# OPTIONS_HADDOCK hide #-}
-- |
-- Module      : Data.Array.Accelerate.Smart
-- Copyright   : [2008..2014] Manuel M T Chakravarty, Gabriele Keller
--               [2008..2009] Sean Lee
--               [2009..2014] Trevor L. McDonell
--               [2013..2014] Robert Clifton-Everest
--               [2014..2014] Frederik M. Madsen
-- License     : BSD3
--
-- Maintainer  : Manuel M T Chakravarty <chak@cse.unsw.edu.au>
-- Stability   : experimental
-- Portability : non-portable (GHC extensions)
--
-- This modules defines the AST of the user-visible embedded language using more
-- convenient higher-order abstract syntax (instead of de Bruijn indices).
-- Moreover, it defines smart constructors to construct programs.
--

module Data.Array.Accelerate.Smart (

  -- * HOAS AST
  Acc(..), PreAcc(..), Exp(..), PreExp(..), Boundary(..), Stencil(..), Level,
  PreSeq(..), Seq(..),

  -- * Smart constructors for literals
  constant,

  -- * Smart constructors and destructors for tuples
  tup2, tup3, tup4, tup5, tup6, tup7, tup8, tup9, tup10, tup11, tup12, tup13, tup14, tup15,
  untup2, untup3, untup4, untup5, untup6, untup7, untup8, untup9, untup10, untup11, untup12, untup13, untup14, untup15,

  atup2, atup3, atup4, atup5, atup6, atup7, atup8, atup9, atup10, atup11, atup12, atup13, atup14, atup15,
  unatup2, unatup3, unatup4, unatup5, unatup6, unatup7, unatup8, unatup9, unatup10, unatup11, unatup12, unatup13, unatup14, unatup15,

  stup2, stup3, stup4, stup5, stup6, stup7, stup8, stup9, stup10, stup11, stup12, stup13, stup14, stup15,

  -- * Smart constructors for constants
  mkMinBound, mkMaxBound, mkPi,
  mkSin, mkCos, mkTan,
  mkAsin, mkAcos, mkAtan,
  mkSinh, mkCosh, mkTanh,
  mkAsinh, mkAcosh, mkAtanh,
  mkExpFloating, mkSqrt, mkLog,
  mkFPow, mkLogBase,
  mkTruncate, mkRound, mkFloor, mkCeiling,
  mkAtan2,

  -- * Smart constructors for primitive functions
  mkAdd, mkSub, mkMul, mkNeg, mkAbs, mkSig, mkQuot, mkRem, mkQuotRem, mkIDiv, mkMod, mkDivMod,
  mkBAnd, mkBOr, mkBXor, mkBNot, mkBShiftL, mkBShiftR, mkBRotateL, mkBRotateR,
  mkFDiv, mkRecip, mkLt, mkGt, mkLtEq, mkGtEq, mkEq, mkNEq, mkMax, mkMin,
  mkLAnd, mkLOr, mkLNot, mkIsNaN,

  -- * Smart constructors for type coercion functions
  mkOrd, mkChr, mkBoolToInt, mkFromIntegral,

  -- * Auxiliary functions
  ($$), ($$$), ($$$$), ($$$$$),

  -- Debugging
  showPreAccOp, showPreExpOp, showPreSeqOp

) where

-- standard library
import Prelude                                  hiding ( exp )
import Data.List
import Data.Typeable

-- friends
import Data.Array.Accelerate.Type
import Data.Array.Accelerate.Array.Sugar
import Data.Array.Accelerate.Product
import Data.Array.Accelerate.AST                hiding (
  PreOpenAcc(..), OpenAcc(..), Acc, Stencil(..), PreOpenExp(..), OpenExp, PreExp, Exp, Seq, PreOpenSeq(..), Producer(..), Consumer(..),
  showPreAccOp, showPreExpOp )
import qualified Data.Array.Accelerate.AST      as AST

-- Array computations
-- ------------------

-- The level of lambda-bound variables. The root has level 0; then it increases with each bound
-- variable — i.e., it is the same as the size of the environment at the defining occurrence.
--
type Level = Int

-- | Array-valued collective computations without a recursive knot
--
data PreAcc acc seq exp as where
    -- Needed for conversion to de Bruijn form
  Atag          :: Arrays as
                => Level                        -- environment size at defining occurrence
                -> PreAcc acc seq exp as

  Pipe          :: (Arrays as, Arrays bs, Arrays cs)
                => (Acc as -> acc bs)
                -> (Acc bs -> acc cs)
                -> acc as
                -> PreAcc acc seq exp cs

  Aforeign      :: (Arrays arrs, Arrays a, Foreign f)
                => f arrs a
                -> (Acc arrs -> Acc a)
                -> acc arrs
                -> PreAcc acc seq exp a

  Acond         :: Arrays as
                => exp Bool
                -> acc as
                -> acc as
                -> PreAcc acc seq exp as

  Awhile        :: Arrays arrs
                => (Acc arrs -> acc (Scalar Bool))
                -> (Acc arrs -> acc arrs)
                -> acc arrs
                -> PreAcc acc seq exp arrs

  Atuple        :: (Arrays arrs, IsAtuple arrs)
                => Atuple acc (TupleRepr arrs)
                -> PreAcc acc seq exp arrs

  Aprj          :: (Arrays arrs, IsAtuple arrs, Arrays a)
                => TupleIdx (TupleRepr arrs) a
                ->        acc     arrs
                -> PreAcc acc seq exp a

  Use           :: Arrays arrs
                => arrs
                -> PreAcc acc seq exp arrs

  Unit          :: Elt e
                => exp e
                -> PreAcc acc seq exp (Scalar e)

  Generate      :: (Shape sh, Elt e)
                => exp sh
                -> (Exp sh -> exp e)
                -> PreAcc acc seq exp (Array sh e)

  Reshape       :: (Shape sh, Shape sh', Elt e)
                => exp sh
                -> acc (Array sh' e)
                -> PreAcc acc seq exp (Array sh e)

  Replicate     :: (Slice slix, Elt e)
                => exp slix
                -> acc                (Array (SliceShape slix) e)
                -> PreAcc acc seq exp (Array (FullShape  slix) e)

  Slice         :: (Slice slix, Elt e)
                => acc                (Array (FullShape  slix) e)
                -> exp slix
                -> PreAcc acc seq exp (Array (SliceShape slix) e)

  Map           :: (Shape sh, Elt e, Elt e')
                => (Exp e -> exp e')
                -> acc (Array sh e)
                -> PreAcc acc seq exp (Array sh e')

  ZipWith       :: (Shape sh, Elt e1, Elt e2, Elt e3)
                => (Exp e1 -> Exp e2 -> exp e3)
                -> acc (Array sh e1)
                -> acc (Array sh e2)
                -> PreAcc acc seq exp (Array sh e3)

  Fold          :: (Shape sh, Elt e)
                => (Exp e -> Exp e -> exp e)
                -> exp e
                -> acc (Array (sh:.Int) e)
                -> PreAcc acc seq exp (Array sh e)

  Fold1         :: (Shape sh, Elt e)
                => (Exp e -> Exp e -> exp e)
                -> acc (Array (sh:.Int) e)
                -> PreAcc acc seq exp (Array sh e)

  FoldSeg       :: (Shape sh, Elt e, Elt i, IsIntegral i)
                => (Exp e -> Exp e -> exp e)
                -> exp e
                -> acc (Array (sh:.Int) e)
                -> acc (Segments i)
                -> PreAcc acc seq exp (Array (sh:.Int) e)

  Fold1Seg      :: (Shape sh, Elt e, Elt i, IsIntegral i)
                => (Exp e -> Exp e -> exp e)
                -> acc (Array (sh:.Int) e)
                -> acc (Segments i)
                -> PreAcc acc seq exp (Array (sh:.Int) e)

  Scanl         :: Elt e
                => (Exp e -> Exp e -> exp e)
                -> exp e
                -> acc (Vector e)
                -> PreAcc acc seq exp (Vector e)

  Scanl'        :: Elt e
                => (Exp e -> Exp e -> exp e)
                -> exp e
                -> acc (Vector e)
                -> PreAcc acc seq exp (Vector e, Scalar e)

  Scanl1        :: Elt e
                => (Exp e -> Exp e -> exp e)
                -> acc (Vector e)
                -> PreAcc acc seq exp (Vector e)

  Scanr         :: Elt e
                => (Exp e -> Exp e -> exp e)
                -> exp e
                -> acc (Vector e)
                -> PreAcc acc seq exp (Vector e)

  Scanr'        :: Elt e
                => (Exp e -> Exp e -> exp e)
                -> exp e
                -> acc (Vector e)
                -> PreAcc acc seq exp (Vector e, Scalar e)

  Scanr1        :: Elt e
                => (Exp e -> Exp e -> exp e)
                -> acc (Vector e)
                -> PreAcc acc seq exp (Vector e)

  Permute       :: (Shape sh, Shape sh', Elt e)
                => (Exp e -> Exp e -> exp e)
                -> acc (Array sh' e)
                -> (Exp sh -> exp sh')
                -> acc (Array sh e)
                -> PreAcc acc seq exp (Array sh' e)

  Backpermute   :: (Shape sh, Shape sh', Elt e)
                => exp sh'
                -> (Exp sh' -> exp sh)
                -> acc (Array sh e)
                -> PreAcc acc seq exp (Array sh' e)

  Stencil       :: (Shape sh, Elt a, Elt b, Stencil sh a stencil)
                => (stencil -> exp b)
                -> Boundary a
                -> acc (Array sh a)
                -> PreAcc acc seq exp (Array sh b)

  Stencil2      :: (Shape sh, Elt a, Elt b, Elt c,
                   Stencil sh a stencil1, Stencil sh b stencil2)
                => (stencil1 -> stencil2 -> exp c)
                -> Boundary a
                -> acc (Array sh a)
                -> Boundary b
                -> acc (Array sh b)
                -> PreAcc acc seq exp (Array sh c)

  Collect       :: Arrays arrs
                => seq arrs
                -> PreAcc acc seq exp arrs

data PreSeq acc seq exp arrs where
<<<<<<< HEAD
  StreamIn       :: Arrays a
                 => [a]
                 -> PreSeq acc seq exp [a]

  Subarrays      :: (Shape sh, Elt e, sh :<= DIM3)
                 => exp sh
                 -> Array sh e
                 -> PreSeq acc seq exp [Array sh e]

  Produce        :: Arrays a
                 => exp Int
                 -> (Acc (Scalar Int) -> acc a)
                 -> PreSeq acc seq exp [a]

  MapSeq         :: (Arrays a, Arrays b)
                 => (Acc a -> acc b)
                 -> seq [a]
                 -> PreSeq acc seq exp [b]

  ZipWithSeq     :: (Arrays a, Arrays b, Arrays c)
                 => (Acc a -> Acc b -> acc c)
                 -> seq [a]
                 -> seq [b]
                 -> PreSeq acc seq exp [c]

  MapAccumFlat   :: (Arrays a, Shape sh, Elt e, Shape sh', Elt e')
                 => (Acc a -> Acc (Vector sh) -> Acc (Vector e) -> acc (a, Vector sh', Vector e'))
                 -> acc a
                 -> seq [Array sh e]
                 -> PreSeq acc seq exp [Array sh' e']

=======
  -- Convert the given Haskell-list of arrays to a sequence.
  StreamIn :: Arrays a
           => [a]
           -> PreSeq acc seq exp [a]

  -- Convert the given array to a sequence.
  -- Example:
  -- slix = Z :. All :. Split :. All :. All :. Split
  --              ^       ^       ^      ^      ^
  --              |        \     /      /       |
  --              |         \___/______/_______ Iteration space.
  --              |            /      /
  --           Element________/______/
  --            shape.
  --
  ToSeq :: ( Elt e
           , Slice slix
           , Division slsix
           , DivisionSlice slsix ~ slix
           , Typeable (FullShape slix)
           , Typeable (SliceShape slix)
           )
        => slsix
        -> acc (Array (FullShape slix) e)
        -> PreSeq acc seq exp [Array (SliceShape slix) e]

  -- Apply the given the given function to all elements of the given sequence.
  MapSeq :: (Arrays a, Arrays b)
         => (Acc a -> acc b)
         -> seq [a]
         -> PreSeq acc seq exp [b]

  -- Apply a given binary function pairwise to all elements of the given sequences.
  -- The length of the result is the length of the shorter of the two argument
  -- arrays.
  ZipWithSeq :: (Arrays a, Arrays b, Arrays c)
             => (Acc a -> Acc b -> acc c)
             -> seq [a]
             -> seq [b]
             -> PreSeq acc seq exp [c]

  -- ScanSeq (+) a0 x. Scan a sequence x by combining each element
  -- using the given binary operation (+). (+) must be associative:
  --
  --   Forall a b c. (a + b) + c = a + (b + c),
  --
  -- and a0 must be the identity element for (+):
  --
  --   Forall a. a0 + a = a = a + a0.
  --
  ScanSeq :: Elt a
          => (Exp a -> Exp a -> exp a)
          -> exp a
          -> seq [Scalar a]
          -> PreSeq acc seq exp [Scalar a]

  -- FoldSeq (+) a0 x. Fold a sequence x by combining each element
  -- using the given binary operation (+). (+) must be associative:
  --
  --   Forall a b c. (a + b) + c = a + (b + c),
  --
  -- and a0 must be the identity element for (+):
  --
  --   Forall a. a0 + a = a = a + a0.
  --
  FoldSeq :: Elt a
          => (Exp a -> Exp a -> exp a)
          -> exp a
          -> seq [Scalar a]
          -> PreSeq acc seq exp (Scalar a)

  -- FoldSeqFlatten f a0 x. A specialized version of FoldSeqAct
  -- where reduction with the companion operator corresponds to
  -- flattening. f must be semi-associative, with vecotor append (++)
  -- as the companion operator:
  --
  --   Forall b s1 a2 sh2 a2.
  --     f (f b sh1 a1) sh2 a2 = f b (sh1 ++ sh2) (a1 ++ a2).
  --
  -- It is common to ignore the shape vectors, yielding the usual
  -- semi-associativity law:
  --
  --   f b a _ = b + a,
  --
  -- for some (+) satisfying:
  --
  --   Forall b a1 a2. (b + a1) + a2 = b + (a1 ++ a2).
  --
>>>>>>> ab589223
  FoldSeqFlatten :: (Arrays a, Shape sh, Elt e)
                 => (Acc a -> Acc (Vector sh) -> Acc (Vector e) -> acc a)
                 -> acc a
                 -> seq [Array sh e]
                 -> PreSeq acc seq exp a

  Stuple         :: (Arrays arrs, IsAtuple arrs)
                 => Atuple (seq) (TupleRepr arrs)
                 -> PreSeq acc seq exp arrs

-- |Array-valued collective computations
--
newtype Acc a = Acc (PreAcc Acc Seq Exp a)

-- |Array-valued sequence computations
--
newtype Seq a = Seq (PreSeq Acc Seq Exp a)

deriving instance Typeable Acc
deriving instance Typeable Seq


-- Embedded expressions of the surface language
-- --------------------------------------------

-- HOAS expressions mirror the constructors of `AST.OpenExp', but with the `Tag' constructor instead
-- of variables in the form of de Bruijn indices. Moreover, HOAS expression use n-tuples and the
-- type class 'Elt' to constrain element types, whereas `AST.OpenExp' uses nested pairs and the GADT
-- 'TupleType'.
--

-- | Scalar expressions to parametrise collective array operations, themselves parameterised over
-- the type of collective array operations.
--
data PreExp acc seq exp t where
    -- Needed for conversion to de Bruijn form
  Tag           :: Elt t
                => Level                        -- environment size at defining occurrence
                -> PreExp acc seq exp t

  -- All the same constructors as 'AST.Exp'
  Const         :: Elt t
                => t
                -> PreExp acc seq exp t

  Tuple         :: (Elt t, IsTuple t)
                => Tuple exp (TupleRepr t)
                -> PreExp acc seq exp t

  Prj           :: (Elt t, IsTuple t, Elt e)
                => TupleIdx (TupleRepr t) e
                -> exp t
                -> PreExp acc seq exp e

  IndexNil      :: PreExp acc seq exp Z

  IndexCons     :: (Slice sl, Elt a)
                => exp sl
                -> exp a
                -> PreExp acc seq exp (sl:.a)

  IndexHead     :: (Slice sl, Elt a)
                => exp (sl:.a)
                -> PreExp acc seq exp a

  IndexTail     :: (Slice sl, Elt a)
                => exp (sl:.a)
                -> PreExp acc seq exp sl

  IndexTrans    :: Shape sh
                => exp sh
                -> PreExp acc seq exp sh

  IndexAny      :: Shape sh
                => PreExp acc seq exp (Any sh)

  IndexSlice    :: Slice slix
                => exp slix
                -> exp (FullShape slix)
                -> PreExp acc seq exp (SliceShape slix)

  ToIndex       :: Shape sh
                => exp sh
                -> exp sh
                -> PreExp acc seq exp Int

  FromIndex     :: Shape sh
                => exp sh
                -> exp Int
                -> PreExp acc seq exp sh

  ToSlice       :: Slice slix
                => exp slix
                -> exp (FullShape slix)
                -> exp Int
                -> PreExp acc seq exp slix

  Cond          :: Elt t
                => exp Bool
                -> exp t
                -> exp t
                -> PreExp acc seq exp t

  While         :: Elt t
                => (Exp t -> exp Bool)
                -> (Exp t -> exp t)
                -> exp t
                -> PreExp acc seq exp t

  PrimConst     :: Elt t
                => PrimConst t
                -> PreExp acc seq exp t

  PrimApp       :: (Elt a, Elt r)
                => PrimFun (a -> r)
                -> exp a
                -> PreExp acc seq exp r

  Index         :: (Shape sh, Elt t)
                => acc (Array sh t)
                -> exp sh
                -> PreExp acc seq exp t

  LinearIndex   :: (Shape sh, Elt t)
                => acc (Array sh t)
                -> exp Int
                -> PreExp acc seq exp t

  Shape         :: (Shape sh, Elt e)
                => acc (Array sh e)
                -> PreExp acc seq exp sh

  ShapeSize     :: Shape sh
                => exp sh
                -> PreExp acc seq exp Int

  Intersect     :: Shape sh
                => exp sh
                -> exp sh
                -> PreExp acc seq exp sh

  Union         :: Shape sh
                => exp sh
                -> exp sh
                -> PreExp acc seq exp sh

  Foreign       :: (Elt x, Elt y, Foreign f)
                => f x y
                -> (Exp x -> Exp y) -- RCE: Using Exp instead of exp to aid in sharing recovery.
                -> exp x
                -> PreExp acc seq exp y

-- | Scalar expressions for plain array computations.
--
newtype Exp t = Exp (PreExp Acc Seq Exp t)

deriving instance Typeable Exp


-- Smart constructors and destructors for array tuples
-- ---------------------------------------------------

atup2 :: (Arrays a, Arrays b) => (Acc a, Acc b) -> Acc (a, b)
atup2 (a, b) = Acc $ Atuple (NilAtup `SnocAtup` a `SnocAtup` b)

atup3 :: (Arrays a, Arrays b, Arrays c) => (Acc a, Acc b, Acc c) -> Acc (a, b, c)
atup3 (a, b, c) = Acc $ Atuple (NilAtup `SnocAtup` a `SnocAtup` b `SnocAtup` c)

atup4 :: (Arrays a, Arrays b, Arrays c, Arrays d)
      => (Acc a, Acc b, Acc c, Acc d) -> Acc (a, b, c, d)
atup4 (a, b, c, d)
  = Acc $ Atuple (NilAtup `SnocAtup` a `SnocAtup` b `SnocAtup` c `SnocAtup` d)

atup5 :: (Arrays a, Arrays b, Arrays c, Arrays d, Arrays e)
      => (Acc a, Acc b, Acc c, Acc d, Acc e) -> Acc (a, b, c, d, e)
atup5 (a, b, c, d, e)
  = Acc $ Atuple $
      NilAtup `SnocAtup` a `SnocAtup` b `SnocAtup` c `SnocAtup` d `SnocAtup` e

atup6 :: (Arrays a, Arrays b, Arrays c, Arrays d, Arrays e, Arrays f)
      => (Acc a, Acc b, Acc c, Acc d, Acc e, Acc f) -> Acc (a, b, c, d, e, f)
atup6 (a, b, c, d, e, f)
  = Acc $ Atuple $
      NilAtup `SnocAtup` a `SnocAtup` b `SnocAtup` c
              `SnocAtup` d `SnocAtup` e `SnocAtup` f

atup7 :: (Arrays a, Arrays b, Arrays c, Arrays d, Arrays e, Arrays f, Arrays g)
      => (Acc a, Acc b, Acc c, Acc d, Acc e, Acc f, Acc g)
      -> Acc (a, b, c, d, e, f, g)
atup7 (a, b, c, d, e, f, g)
  = Acc $ Atuple $
      NilAtup `SnocAtup` a `SnocAtup` b `SnocAtup` c
              `SnocAtup` d `SnocAtup` e `SnocAtup` f `SnocAtup` g

atup8 :: (Arrays a, Arrays b, Arrays c, Arrays d, Arrays e, Arrays f, Arrays g, Arrays h)
      => (Acc a, Acc b, Acc c, Acc d, Acc e, Acc f, Acc g, Acc h)
      -> Acc (a, b, c, d, e, f, g, h)
atup8 (a, b, c, d, e, f, g, h)
  = Acc $ Atuple $
      NilAtup `SnocAtup` a `SnocAtup` b `SnocAtup` c `SnocAtup` d
              `SnocAtup` e `SnocAtup` f `SnocAtup` g `SnocAtup` h

atup9 :: (Arrays a, Arrays b, Arrays c, Arrays d, Arrays e, Arrays f, Arrays g, Arrays h, Arrays i)
      => (Acc a, Acc b, Acc c, Acc d, Acc e, Acc f, Acc g, Acc h, Acc i)
      -> Acc (a, b, c, d, e, f, g, h, i)
atup9 (a, b, c, d, e, f, g, h, i)
  = Acc $ Atuple $
      NilAtup `SnocAtup` a `SnocAtup` b `SnocAtup` c `SnocAtup` d
              `SnocAtup` e `SnocAtup` f `SnocAtup` g `SnocAtup` h `SnocAtup` i

atup10 :: (Arrays a, Arrays b, Arrays c, Arrays d, Arrays e, Arrays f, Arrays g, Arrays h, Arrays i, Arrays j)
       => (Acc a, Acc b, Acc c, Acc d, Acc e, Acc f, Acc g, Acc h, Acc i, Acc j)
       -> Acc (a, b, c, d, e, f, g, h, i, j)
atup10 (a, b, c, d, e, f, g, h, i, j)
  = Acc $ Atuple $
      NilAtup `SnocAtup` a `SnocAtup` b `SnocAtup` c `SnocAtup` d `SnocAtup` e
              `SnocAtup` f `SnocAtup` g `SnocAtup` h `SnocAtup` i `SnocAtup` j

atup11 :: (Arrays a, Arrays b, Arrays c, Arrays d, Arrays e, Arrays f, Arrays g, Arrays h, Arrays i, Arrays j, Arrays k)
       => (Acc a, Acc b, Acc c, Acc d, Acc e, Acc f, Acc g, Acc h, Acc i, Acc j, Acc k)
       -> Acc (a, b, c, d, e, f, g, h, i, j, k)
atup11 (a, b, c, d, e, f, g, h, i, j, k)
  = Acc $ Atuple $
      NilAtup `SnocAtup` a `SnocAtup` b `SnocAtup` c `SnocAtup` d `SnocAtup` e
              `SnocAtup` f `SnocAtup` g `SnocAtup` h `SnocAtup` i `SnocAtup` j `SnocAtup` k

atup12 :: (Arrays a, Arrays b, Arrays c, Arrays d, Arrays e, Arrays f, Arrays g, Arrays h, Arrays i, Arrays j, Arrays k, Arrays l)
       => (Acc a, Acc b, Acc c, Acc d, Acc e, Acc f, Acc g, Acc h, Acc i, Acc j, Acc k, Acc l)
       -> Acc (a, b, c, d, e, f, g, h, i, j, k, l)
atup12 (a, b, c, d, e, f, g, h, i, j, k, l)
  = Acc $ Atuple $
      NilAtup `SnocAtup` a `SnocAtup` b `SnocAtup` c `SnocAtup` d `SnocAtup` e `SnocAtup` f
              `SnocAtup` g `SnocAtup` h `SnocAtup` i `SnocAtup` j `SnocAtup` k `SnocAtup` l

atup13 :: (Arrays a, Arrays b, Arrays c, Arrays d, Arrays e, Arrays f, Arrays g, Arrays h, Arrays i, Arrays j, Arrays k, Arrays l, Arrays m)
       => (Acc a, Acc b, Acc c, Acc d, Acc e, Acc f, Acc g, Acc h, Acc i, Acc j, Acc k, Acc l, Acc m)
       -> Acc (a, b, c, d, e, f, g, h, i, j, k, l, m)
atup13 (a, b, c, d, e, f, g, h, i, j, k, l, m)
  = Acc $ Atuple $
      NilAtup `SnocAtup` a `SnocAtup` b `SnocAtup` c `SnocAtup` d `SnocAtup` e `SnocAtup` f
              `SnocAtup` g `SnocAtup` h `SnocAtup` i `SnocAtup` j `SnocAtup` k `SnocAtup` l `SnocAtup` m

atup14 :: (Arrays a, Arrays b, Arrays c, Arrays d, Arrays e, Arrays f, Arrays g, Arrays h, Arrays i, Arrays j, Arrays k, Arrays l, Arrays m, Arrays n)
       => (Acc a, Acc b, Acc c, Acc d, Acc e, Acc f, Acc g, Acc h, Acc i, Acc j, Acc k, Acc l, Acc m, Acc n)
       -> Acc (a, b, c, d, e, f, g, h, i, j, k, l, m, n)
atup14 (a, b, c, d, e, f, g, h, i, j, k, l, m, n)
  = Acc $ Atuple $
      NilAtup `SnocAtup` a `SnocAtup` b `SnocAtup` c `SnocAtup` d `SnocAtup` e `SnocAtup` f `SnocAtup` g
              `SnocAtup` h `SnocAtup` i `SnocAtup` j `SnocAtup` k `SnocAtup` l `SnocAtup` m `SnocAtup` n

atup15 :: (Arrays a, Arrays b, Arrays c, Arrays d, Arrays e, Arrays f, Arrays g, Arrays h, Arrays i, Arrays j, Arrays k, Arrays l, Arrays m, Arrays n, Arrays o)
       => (Acc a, Acc b, Acc c, Acc d, Acc e, Acc f, Acc g, Acc h, Acc i, Acc j, Acc k, Acc l, Acc m, Acc n, Acc o)
       -> Acc (a, b, c, d, e, f, g, h, i, j, k, l, m, n, o)
atup15 (a, b, c, d, e, f, g, h, i, j, k, l, m, n, o)
  = Acc $ Atuple $
      NilAtup `SnocAtup` a `SnocAtup` b `SnocAtup` c `SnocAtup` d `SnocAtup` e `SnocAtup` f `SnocAtup` g
              `SnocAtup` h `SnocAtup` i `SnocAtup` j `SnocAtup` k `SnocAtup` l `SnocAtup` m `SnocAtup` n `SnocAtup` o

unatup2 :: (Arrays a, Arrays b) => Acc (a, b) -> (Acc a, Acc b)
unatup2 e =
  ( Acc $ SuccTupIdx ZeroTupIdx `Aprj` e
  , Acc $ ZeroTupIdx `Aprj` e )

unatup3 :: (Arrays a, Arrays b, Arrays c) => Acc (a, b, c) -> (Acc a, Acc b, Acc c)
unatup3 e =
  ( Acc $ SuccTupIdx (SuccTupIdx ZeroTupIdx) `Aprj` e
  , Acc $ SuccTupIdx ZeroTupIdx `Aprj` e
  , Acc $ ZeroTupIdx `Aprj` e )

unatup4
    :: (Arrays a, Arrays b, Arrays c, Arrays d)
    => Acc (a, b, c, d) -> (Acc a, Acc b, Acc c, Acc d)
unatup4 e =
  ( Acc $ SuccTupIdx (SuccTupIdx (SuccTupIdx ZeroTupIdx)) `Aprj` e
  , Acc $ SuccTupIdx (SuccTupIdx ZeroTupIdx) `Aprj` e
  , Acc $ SuccTupIdx ZeroTupIdx `Aprj` e
  , Acc $ ZeroTupIdx `Aprj` e )

unatup5
    :: (Arrays a, Arrays b, Arrays c, Arrays d, Arrays e)
    => Acc (a, b, c, d, e) -> (Acc a, Acc b, Acc c, Acc d, Acc e)
unatup5 e =
  ( Acc $ SuccTupIdx (SuccTupIdx (SuccTupIdx (SuccTupIdx ZeroTupIdx))) `Aprj` e
  , Acc $ SuccTupIdx (SuccTupIdx (SuccTupIdx ZeroTupIdx)) `Aprj` e
  , Acc $ SuccTupIdx (SuccTupIdx ZeroTupIdx) `Aprj` e
  , Acc $ SuccTupIdx ZeroTupIdx `Aprj` e
  , Acc $ ZeroTupIdx `Aprj` e )

unatup6
    :: (Arrays a, Arrays b, Arrays c, Arrays d, Arrays e, Arrays f)
    => Acc (a, b, c, d, e, f) -> (Acc a, Acc b, Acc c, Acc d, Acc e, Acc f)
unatup6 e =
  ( Acc $ SuccTupIdx (SuccTupIdx (SuccTupIdx (SuccTupIdx (SuccTupIdx ZeroTupIdx)))) `Aprj` e
  , Acc $ SuccTupIdx (SuccTupIdx (SuccTupIdx (SuccTupIdx ZeroTupIdx))) `Aprj` e
  , Acc $ SuccTupIdx (SuccTupIdx (SuccTupIdx ZeroTupIdx)) `Aprj` e
  , Acc $ SuccTupIdx (SuccTupIdx ZeroTupIdx) `Aprj` e
  , Acc $ SuccTupIdx ZeroTupIdx `Aprj` e
  , Acc $ ZeroTupIdx `Aprj` e )

unatup7
    :: (Arrays a, Arrays b, Arrays c, Arrays d, Arrays e, Arrays f, Arrays g)
    => Acc (a, b, c, d, e, f, g) -> (Acc a, Acc b, Acc c, Acc d, Acc e, Acc f, Acc g)
unatup7 e =
  ( Acc $ SuccTupIdx (SuccTupIdx (SuccTupIdx (SuccTupIdx (SuccTupIdx (SuccTupIdx ZeroTupIdx))))) `Aprj` e
  , Acc $ SuccTupIdx (SuccTupIdx (SuccTupIdx (SuccTupIdx (SuccTupIdx ZeroTupIdx)))) `Aprj` e
  , Acc $ SuccTupIdx (SuccTupIdx (SuccTupIdx (SuccTupIdx ZeroTupIdx))) `Aprj` e
  , Acc $ SuccTupIdx (SuccTupIdx (SuccTupIdx ZeroTupIdx)) `Aprj` e
  , Acc $ SuccTupIdx (SuccTupIdx ZeroTupIdx) `Aprj` e
  , Acc $ SuccTupIdx ZeroTupIdx `Aprj` e
  , Acc $ ZeroTupIdx `Aprj` e )

unatup8
    :: (Arrays a, Arrays b, Arrays c, Arrays d, Arrays e, Arrays f, Arrays g, Arrays h)
    => Acc (a, b, c, d, e, f, g, h) -> (Acc a, Acc b, Acc c, Acc d, Acc e, Acc f, Acc g, Acc h)
unatup8 e =
  ( Acc $ SuccTupIdx (SuccTupIdx (SuccTupIdx (SuccTupIdx (SuccTupIdx (SuccTupIdx (SuccTupIdx ZeroTupIdx)))))) `Aprj` e
  , Acc $ SuccTupIdx (SuccTupIdx (SuccTupIdx (SuccTupIdx (SuccTupIdx (SuccTupIdx ZeroTupIdx))))) `Aprj` e
  , Acc $ SuccTupIdx (SuccTupIdx (SuccTupIdx (SuccTupIdx (SuccTupIdx ZeroTupIdx)))) `Aprj` e
  , Acc $ SuccTupIdx (SuccTupIdx (SuccTupIdx (SuccTupIdx ZeroTupIdx))) `Aprj` e
  , Acc $ SuccTupIdx (SuccTupIdx (SuccTupIdx ZeroTupIdx)) `Aprj` e
  , Acc $ SuccTupIdx (SuccTupIdx ZeroTupIdx) `Aprj` e
  , Acc $ SuccTupIdx ZeroTupIdx `Aprj` e
  , Acc $ ZeroTupIdx `Aprj` e )

unatup9
    :: (Arrays a, Arrays b, Arrays c, Arrays d, Arrays e, Arrays f, Arrays g, Arrays h, Arrays i)
    => Acc (a, b, c, d, e, f, g, h, i) -> (Acc a, Acc b, Acc c, Acc d, Acc e, Acc f, Acc g, Acc h, Acc i)
unatup9 e =
  ( Acc $ SuccTupIdx (SuccTupIdx (SuccTupIdx (SuccTupIdx (SuccTupIdx (SuccTupIdx (SuccTupIdx (SuccTupIdx ZeroTupIdx))))))) `Aprj` e
  , Acc $ SuccTupIdx (SuccTupIdx (SuccTupIdx (SuccTupIdx (SuccTupIdx (SuccTupIdx (SuccTupIdx ZeroTupIdx)))))) `Aprj` e
  , Acc $ SuccTupIdx (SuccTupIdx (SuccTupIdx (SuccTupIdx (SuccTupIdx (SuccTupIdx ZeroTupIdx))))) `Aprj` e
  , Acc $ SuccTupIdx (SuccTupIdx (SuccTupIdx (SuccTupIdx (SuccTupIdx ZeroTupIdx)))) `Aprj` e
  , Acc $ SuccTupIdx (SuccTupIdx (SuccTupIdx (SuccTupIdx ZeroTupIdx))) `Aprj` e
  , Acc $ SuccTupIdx (SuccTupIdx (SuccTupIdx ZeroTupIdx)) `Aprj` e
  , Acc $ SuccTupIdx (SuccTupIdx ZeroTupIdx) `Aprj` e
  , Acc $ SuccTupIdx ZeroTupIdx `Aprj` e
  , Acc $ ZeroTupIdx `Aprj` e )

unatup10 :: (Arrays a, Arrays b, Arrays c, Arrays d, Arrays e, Arrays f, Arrays g, Arrays h, Arrays i, Arrays j)
         => Acc (a, b, c, d, e, f, g, h, i, j) -> (Acc a, Acc b, Acc c, Acc d, Acc e, Acc f, Acc g, Acc h, Acc i, Acc j)
unatup10 e =
  ( Acc $ SuccTupIdx (SuccTupIdx (SuccTupIdx (SuccTupIdx (SuccTupIdx (SuccTupIdx (SuccTupIdx (SuccTupIdx (SuccTupIdx ZeroTupIdx)))))))) `Aprj` e
  , Acc $ SuccTupIdx (SuccTupIdx (SuccTupIdx (SuccTupIdx (SuccTupIdx (SuccTupIdx (SuccTupIdx (SuccTupIdx ZeroTupIdx))))))) `Aprj` e
  , Acc $ SuccTupIdx (SuccTupIdx (SuccTupIdx (SuccTupIdx (SuccTupIdx (SuccTupIdx (SuccTupIdx ZeroTupIdx)))))) `Aprj` e
  , Acc $ SuccTupIdx (SuccTupIdx (SuccTupIdx (SuccTupIdx (SuccTupIdx (SuccTupIdx ZeroTupIdx))))) `Aprj` e
  , Acc $ SuccTupIdx (SuccTupIdx (SuccTupIdx (SuccTupIdx (SuccTupIdx ZeroTupIdx)))) `Aprj` e
  , Acc $ SuccTupIdx (SuccTupIdx (SuccTupIdx (SuccTupIdx ZeroTupIdx))) `Aprj` e
  , Acc $ SuccTupIdx (SuccTupIdx (SuccTupIdx ZeroTupIdx)) `Aprj` e
  , Acc $ SuccTupIdx (SuccTupIdx ZeroTupIdx) `Aprj` e
  , Acc $ SuccTupIdx ZeroTupIdx `Aprj` e
  , Acc $ ZeroTupIdx `Aprj` e)

unatup11 :: (Arrays a, Arrays b, Arrays c, Arrays d, Arrays e, Arrays f, Arrays g, Arrays h, Arrays i, Arrays j, Arrays k)
         => Acc (a, b, c, d, e, f, g, h, i, j, k) -> (Acc a, Acc b, Acc c, Acc d, Acc e, Acc f, Acc g, Acc h, Acc i, Acc j, Acc k)
unatup11 e =
  ( Acc $ SuccTupIdx (SuccTupIdx (SuccTupIdx (SuccTupIdx (SuccTupIdx (SuccTupIdx (SuccTupIdx (SuccTupIdx (SuccTupIdx (SuccTupIdx ZeroTupIdx))))))))) `Aprj` e
  , Acc $ SuccTupIdx (SuccTupIdx (SuccTupIdx (SuccTupIdx (SuccTupIdx (SuccTupIdx (SuccTupIdx (SuccTupIdx (SuccTupIdx ZeroTupIdx)))))))) `Aprj` e
  , Acc $ SuccTupIdx (SuccTupIdx (SuccTupIdx (SuccTupIdx (SuccTupIdx (SuccTupIdx (SuccTupIdx (SuccTupIdx ZeroTupIdx))))))) `Aprj` e
  , Acc $ SuccTupIdx (SuccTupIdx (SuccTupIdx (SuccTupIdx (SuccTupIdx (SuccTupIdx (SuccTupIdx ZeroTupIdx)))))) `Aprj` e
  , Acc $ SuccTupIdx (SuccTupIdx (SuccTupIdx (SuccTupIdx (SuccTupIdx (SuccTupIdx ZeroTupIdx))))) `Aprj` e
  , Acc $ SuccTupIdx (SuccTupIdx (SuccTupIdx (SuccTupIdx (SuccTupIdx ZeroTupIdx)))) `Aprj` e
  , Acc $ SuccTupIdx (SuccTupIdx (SuccTupIdx (SuccTupIdx ZeroTupIdx))) `Aprj` e
  , Acc $ SuccTupIdx (SuccTupIdx (SuccTupIdx ZeroTupIdx)) `Aprj` e
  , Acc $ SuccTupIdx (SuccTupIdx ZeroTupIdx) `Aprj` e
  , Acc $ SuccTupIdx ZeroTupIdx `Aprj` e
  , Acc $ ZeroTupIdx `Aprj` e)

unatup12 :: (Arrays a, Arrays b, Arrays c, Arrays d, Arrays e, Arrays f, Arrays g, Arrays h, Arrays i, Arrays j, Arrays k, Arrays l)
         => Acc (a, b, c, d, e, f, g, h, i, j, k, l) -> (Acc a, Acc b, Acc c, Acc d, Acc e, Acc f, Acc g, Acc h, Acc i, Acc j, Acc k, Acc l)
unatup12 e =
  ( Acc $ SuccTupIdx (SuccTupIdx (SuccTupIdx (SuccTupIdx (SuccTupIdx (SuccTupIdx (SuccTupIdx (SuccTupIdx (SuccTupIdx (SuccTupIdx (SuccTupIdx ZeroTupIdx)))))))))) `Aprj` e
  , Acc $ SuccTupIdx (SuccTupIdx (SuccTupIdx (SuccTupIdx (SuccTupIdx (SuccTupIdx (SuccTupIdx (SuccTupIdx (SuccTupIdx (SuccTupIdx ZeroTupIdx))))))))) `Aprj` e
  , Acc $ SuccTupIdx (SuccTupIdx (SuccTupIdx (SuccTupIdx (SuccTupIdx (SuccTupIdx (SuccTupIdx (SuccTupIdx (SuccTupIdx ZeroTupIdx)))))))) `Aprj` e
  , Acc $ SuccTupIdx (SuccTupIdx (SuccTupIdx (SuccTupIdx (SuccTupIdx (SuccTupIdx (SuccTupIdx (SuccTupIdx ZeroTupIdx))))))) `Aprj` e
  , Acc $ SuccTupIdx (SuccTupIdx (SuccTupIdx (SuccTupIdx (SuccTupIdx (SuccTupIdx (SuccTupIdx ZeroTupIdx)))))) `Aprj` e
  , Acc $ SuccTupIdx (SuccTupIdx (SuccTupIdx (SuccTupIdx (SuccTupIdx (SuccTupIdx ZeroTupIdx))))) `Aprj` e
  , Acc $ SuccTupIdx (SuccTupIdx (SuccTupIdx (SuccTupIdx (SuccTupIdx ZeroTupIdx)))) `Aprj` e
  , Acc $ SuccTupIdx (SuccTupIdx (SuccTupIdx (SuccTupIdx ZeroTupIdx))) `Aprj` e
  , Acc $ SuccTupIdx (SuccTupIdx (SuccTupIdx ZeroTupIdx)) `Aprj` e
  , Acc $ SuccTupIdx (SuccTupIdx ZeroTupIdx) `Aprj` e
  , Acc $ SuccTupIdx ZeroTupIdx `Aprj` e
  , Acc $ ZeroTupIdx `Aprj` e)

unatup13 :: (Arrays a, Arrays b, Arrays c, Arrays d, Arrays e, Arrays f, Arrays g, Arrays h, Arrays i, Arrays j, Arrays k, Arrays l, Arrays m)
         => Acc (a, b, c, d, e, f, g, h, i, j, k, l, m) -> (Acc a, Acc b, Acc c, Acc d, Acc e, Acc f, Acc g, Acc h, Acc i, Acc j, Acc k, Acc l, Acc m)
unatup13 e =
  ( Acc $ SuccTupIdx (SuccTupIdx (SuccTupIdx (SuccTupIdx (SuccTupIdx (SuccTupIdx (SuccTupIdx (SuccTupIdx (SuccTupIdx (SuccTupIdx (SuccTupIdx (SuccTupIdx ZeroTupIdx))))))))))) `Aprj` e
  , Acc $ SuccTupIdx (SuccTupIdx (SuccTupIdx (SuccTupIdx (SuccTupIdx (SuccTupIdx (SuccTupIdx (SuccTupIdx (SuccTupIdx (SuccTupIdx (SuccTupIdx ZeroTupIdx)))))))))) `Aprj` e
  , Acc $ SuccTupIdx (SuccTupIdx (SuccTupIdx (SuccTupIdx (SuccTupIdx (SuccTupIdx (SuccTupIdx (SuccTupIdx (SuccTupIdx (SuccTupIdx ZeroTupIdx))))))))) `Aprj` e
  , Acc $ SuccTupIdx (SuccTupIdx (SuccTupIdx (SuccTupIdx (SuccTupIdx (SuccTupIdx (SuccTupIdx (SuccTupIdx (SuccTupIdx ZeroTupIdx)))))))) `Aprj` e
  , Acc $ SuccTupIdx (SuccTupIdx (SuccTupIdx (SuccTupIdx (SuccTupIdx (SuccTupIdx (SuccTupIdx (SuccTupIdx ZeroTupIdx))))))) `Aprj` e
  , Acc $ SuccTupIdx (SuccTupIdx (SuccTupIdx (SuccTupIdx (SuccTupIdx (SuccTupIdx (SuccTupIdx ZeroTupIdx)))))) `Aprj` e
  , Acc $ SuccTupIdx (SuccTupIdx (SuccTupIdx (SuccTupIdx (SuccTupIdx (SuccTupIdx ZeroTupIdx))))) `Aprj` e
  , Acc $ SuccTupIdx (SuccTupIdx (SuccTupIdx (SuccTupIdx (SuccTupIdx ZeroTupIdx)))) `Aprj` e
  , Acc $ SuccTupIdx (SuccTupIdx (SuccTupIdx (SuccTupIdx ZeroTupIdx))) `Aprj` e
  , Acc $ SuccTupIdx (SuccTupIdx (SuccTupIdx ZeroTupIdx)) `Aprj` e
  , Acc $ SuccTupIdx (SuccTupIdx ZeroTupIdx) `Aprj` e
  , Acc $ SuccTupIdx ZeroTupIdx `Aprj` e
  , Acc $ ZeroTupIdx `Aprj` e)

unatup14 :: (Arrays a, Arrays b, Arrays c, Arrays d, Arrays e, Arrays f, Arrays g, Arrays h, Arrays i, Arrays j, Arrays k, Arrays l, Arrays m, Arrays n)
         => Acc (a, b, c, d, e, f, g, h, i, j, k, l, m, n) -> (Acc a, Acc b, Acc c, Acc d, Acc e, Acc f, Acc g, Acc h, Acc i, Acc j, Acc k, Acc l, Acc m, Acc n)
unatup14 e =
  ( Acc $ SuccTupIdx (SuccTupIdx (SuccTupIdx (SuccTupIdx (SuccTupIdx (SuccTupIdx (SuccTupIdx (SuccTupIdx (SuccTupIdx (SuccTupIdx (SuccTupIdx (SuccTupIdx (SuccTupIdx ZeroTupIdx)))))))))))) `Aprj` e
  , Acc $ SuccTupIdx (SuccTupIdx (SuccTupIdx (SuccTupIdx (SuccTupIdx (SuccTupIdx (SuccTupIdx (SuccTupIdx (SuccTupIdx (SuccTupIdx (SuccTupIdx (SuccTupIdx ZeroTupIdx))))))))))) `Aprj` e
  , Acc $ SuccTupIdx (SuccTupIdx (SuccTupIdx (SuccTupIdx (SuccTupIdx (SuccTupIdx (SuccTupIdx (SuccTupIdx (SuccTupIdx (SuccTupIdx (SuccTupIdx ZeroTupIdx)))))))))) `Aprj` e
  , Acc $ SuccTupIdx (SuccTupIdx (SuccTupIdx (SuccTupIdx (SuccTupIdx (SuccTupIdx (SuccTupIdx (SuccTupIdx (SuccTupIdx (SuccTupIdx ZeroTupIdx))))))))) `Aprj` e
  , Acc $ SuccTupIdx (SuccTupIdx (SuccTupIdx (SuccTupIdx (SuccTupIdx (SuccTupIdx (SuccTupIdx (SuccTupIdx (SuccTupIdx ZeroTupIdx)))))))) `Aprj` e
  , Acc $ SuccTupIdx (SuccTupIdx (SuccTupIdx (SuccTupIdx (SuccTupIdx (SuccTupIdx (SuccTupIdx (SuccTupIdx ZeroTupIdx))))))) `Aprj` e
  , Acc $ SuccTupIdx (SuccTupIdx (SuccTupIdx (SuccTupIdx (SuccTupIdx (SuccTupIdx (SuccTupIdx ZeroTupIdx)))))) `Aprj` e
  , Acc $ SuccTupIdx (SuccTupIdx (SuccTupIdx (SuccTupIdx (SuccTupIdx (SuccTupIdx ZeroTupIdx))))) `Aprj` e
  , Acc $ SuccTupIdx (SuccTupIdx (SuccTupIdx (SuccTupIdx (SuccTupIdx ZeroTupIdx)))) `Aprj` e
  , Acc $ SuccTupIdx (SuccTupIdx (SuccTupIdx (SuccTupIdx ZeroTupIdx))) `Aprj` e
  , Acc $ SuccTupIdx (SuccTupIdx (SuccTupIdx ZeroTupIdx)) `Aprj` e
  , Acc $ SuccTupIdx (SuccTupIdx ZeroTupIdx) `Aprj` e
  , Acc $ SuccTupIdx ZeroTupIdx `Aprj` e
  , Acc $ ZeroTupIdx `Aprj` e)

unatup15 :: (Arrays a, Arrays b, Arrays c, Arrays d, Arrays e, Arrays f, Arrays g, Arrays h, Arrays i, Arrays j, Arrays k, Arrays l, Arrays m, Arrays n, Arrays o)
         => Acc (a, b, c, d, e, f, g, h, i, j, k, l, m, n, o) -> (Acc a, Acc b, Acc c, Acc d, Acc e, Acc f, Acc g, Acc h, Acc i, Acc j, Acc k, Acc l, Acc m, Acc n, Acc o)
unatup15 e =
  ( Acc $ SuccTupIdx (SuccTupIdx (SuccTupIdx (SuccTupIdx (SuccTupIdx (SuccTupIdx (SuccTupIdx (SuccTupIdx (SuccTupIdx (SuccTupIdx (SuccTupIdx (SuccTupIdx (SuccTupIdx (SuccTupIdx ZeroTupIdx))))))))))))) `Aprj` e
  , Acc $ SuccTupIdx (SuccTupIdx (SuccTupIdx (SuccTupIdx (SuccTupIdx (SuccTupIdx (SuccTupIdx (SuccTupIdx (SuccTupIdx (SuccTupIdx (SuccTupIdx (SuccTupIdx (SuccTupIdx ZeroTupIdx)))))))))))) `Aprj` e
  , Acc $ SuccTupIdx (SuccTupIdx (SuccTupIdx (SuccTupIdx (SuccTupIdx (SuccTupIdx (SuccTupIdx (SuccTupIdx (SuccTupIdx (SuccTupIdx (SuccTupIdx (SuccTupIdx ZeroTupIdx))))))))))) `Aprj` e
  , Acc $ SuccTupIdx (SuccTupIdx (SuccTupIdx (SuccTupIdx (SuccTupIdx (SuccTupIdx (SuccTupIdx (SuccTupIdx (SuccTupIdx (SuccTupIdx (SuccTupIdx ZeroTupIdx)))))))))) `Aprj` e
  , Acc $ SuccTupIdx (SuccTupIdx (SuccTupIdx (SuccTupIdx (SuccTupIdx (SuccTupIdx (SuccTupIdx (SuccTupIdx (SuccTupIdx (SuccTupIdx ZeroTupIdx))))))))) `Aprj` e
  , Acc $ SuccTupIdx (SuccTupIdx (SuccTupIdx (SuccTupIdx (SuccTupIdx (SuccTupIdx (SuccTupIdx (SuccTupIdx (SuccTupIdx ZeroTupIdx)))))))) `Aprj` e
  , Acc $ SuccTupIdx (SuccTupIdx (SuccTupIdx (SuccTupIdx (SuccTupIdx (SuccTupIdx (SuccTupIdx (SuccTupIdx ZeroTupIdx))))))) `Aprj` e
  , Acc $ SuccTupIdx (SuccTupIdx (SuccTupIdx (SuccTupIdx (SuccTupIdx (SuccTupIdx (SuccTupIdx ZeroTupIdx)))))) `Aprj` e
  , Acc $ SuccTupIdx (SuccTupIdx (SuccTupIdx (SuccTupIdx (SuccTupIdx (SuccTupIdx ZeroTupIdx))))) `Aprj` e
  , Acc $ SuccTupIdx (SuccTupIdx (SuccTupIdx (SuccTupIdx (SuccTupIdx ZeroTupIdx)))) `Aprj` e
  , Acc $ SuccTupIdx (SuccTupIdx (SuccTupIdx (SuccTupIdx ZeroTupIdx))) `Aprj` e
  , Acc $ SuccTupIdx (SuccTupIdx (SuccTupIdx ZeroTupIdx)) `Aprj` e
  , Acc $ SuccTupIdx (SuccTupIdx ZeroTupIdx) `Aprj` e
  , Acc $ SuccTupIdx ZeroTupIdx `Aprj` e
  , Acc $ ZeroTupIdx `Aprj` e)



-- Smart constructors for stencil reification
-- ------------------------------------------

-- Stencil reification
--
-- In the AST representation, we turn the stencil type from nested tuples of Accelerate expressions
-- into an Accelerate expression whose type is a tuple nested in the same manner.  This enables us
-- to represent the stencil function as a unary function (which also only needs one de Bruijn
-- index). The various positions in the stencil are accessed via tuple indices (i.e., projections).

class (Elt (StencilRepr sh stencil), AST.Stencil sh a (StencilRepr sh stencil))
  => Stencil sh a stencil where
  type StencilRepr sh stencil :: *
  stencilPrj :: sh{-dummy-} -> a{-dummy-} -> Exp (StencilRepr sh stencil) -> stencil

-- DIM1
instance Elt e => Stencil DIM1 e (Exp e, Exp e, Exp e) where
  type StencilRepr DIM1 (Exp e, Exp e, Exp e)
    = (e, e, e)
  stencilPrj _ _ s = (Exp $ Prj tib s,
                      Exp $ Prj tia s,
                      Exp $ Prj tix0 s)
instance Elt e => Stencil DIM1 e (Exp e, Exp e, Exp e, Exp e, Exp e) where
  type StencilRepr DIM1 (Exp e, Exp e, Exp e, Exp e, Exp e)
    = (e, e, e, e, e)
  stencilPrj _ _ s = (Exp $ Prj tid s,
                      Exp $ Prj tic s,
                      Exp $ Prj tib s,
                      Exp $ Prj tia s,
                      Exp $ Prj tix0 s)
instance Elt e => Stencil DIM1 e (Exp e, Exp e, Exp e, Exp e, Exp e, Exp e, Exp e) where
  type StencilRepr DIM1 (Exp e, Exp e, Exp e, Exp e, Exp e, Exp e, Exp e)
    = (e, e, e, e, e, e, e)
  stencilPrj _ _ s = (Exp $ Prj tif s,
                      Exp $ Prj tie s,
                      Exp $ Prj tid s,
                      Exp $ Prj tic s,
                      Exp $ Prj tib s,
                      Exp $ Prj tia s,
                      Exp $ Prj tix0 s)
instance Elt e => Stencil DIM1 e (Exp e, Exp e, Exp e, Exp e, Exp e, Exp e, Exp e, Exp e, Exp e)
  where
  type StencilRepr DIM1 (Exp e, Exp e, Exp e, Exp e, Exp e, Exp e, Exp e, Exp e, Exp e)
    = (e, e, e, e, e, e, e, e, e)
  stencilPrj _ _ s = (Exp $ Prj tih s,
                      Exp $ Prj tig s,
                      Exp $ Prj tif s,
                      Exp $ Prj tie s,
                      Exp $ Prj tid s,
                      Exp $ Prj tic s,
                      Exp $ Prj tib s,
                      Exp $ Prj tia s,
                      Exp $ Prj tix0 s)

-- DIM(n+1)
instance (Stencil (sh:.Int) a row2,
          Stencil (sh:.Int) a row1,
          Stencil (sh:.Int) a row0) => Stencil (sh:.Int:.Int) a (row2, row1, row0) where
  type StencilRepr (sh:.Int:.Int) (row2, row1, row0)
    = (StencilRepr (sh:.Int) row2, StencilRepr (sh:.Int) row1, StencilRepr (sh:.Int) row0)
  stencilPrj _ a s = (stencilPrj (undefined::(sh:.Int)) a (Exp $ Prj tib s),
                      stencilPrj (undefined::(sh:.Int)) a (Exp $ Prj tia s),
                      stencilPrj (undefined::(sh:.Int)) a (Exp $ Prj tix0 s))
instance (Stencil (sh:.Int) a row1,
          Stencil (sh:.Int) a row2,
          Stencil (sh:.Int) a row3,
          Stencil (sh:.Int) a row4,
          Stencil (sh:.Int) a row5) => Stencil (sh:.Int:.Int) a (row1, row2, row3, row4, row5) where
  type StencilRepr (sh:.Int:.Int) (row1, row2, row3, row4, row5)
    = (StencilRepr (sh:.Int) row1, StencilRepr (sh:.Int) row2, StencilRepr (sh:.Int) row3,
       StencilRepr (sh:.Int) row4, StencilRepr (sh:.Int) row5)
  stencilPrj _ a s = (stencilPrj (undefined::(sh:.Int)) a (Exp $ Prj tid s),
                      stencilPrj (undefined::(sh:.Int)) a (Exp $ Prj tic s),
                      stencilPrj (undefined::(sh:.Int)) a (Exp $ Prj tib s),
                      stencilPrj (undefined::(sh:.Int)) a (Exp $ Prj tia s),
                      stencilPrj (undefined::(sh:.Int)) a (Exp $ Prj tix0 s))
instance (Stencil (sh:.Int) a row1,
          Stencil (sh:.Int) a row2,
          Stencil (sh:.Int) a row3,
          Stencil (sh:.Int) a row4,
          Stencil (sh:.Int) a row5,
          Stencil (sh:.Int) a row6,
          Stencil (sh:.Int) a row7)
  => Stencil (sh:.Int:.Int) a (row1, row2, row3, row4, row5, row6, row7) where
  type StencilRepr (sh:.Int:.Int) (row1, row2, row3, row4, row5, row6, row7)
    = (StencilRepr (sh:.Int) row1, StencilRepr (sh:.Int) row2, StencilRepr (sh:.Int) row3,
       StencilRepr (sh:.Int) row4, StencilRepr (sh:.Int) row5, StencilRepr (sh:.Int) row6,
       StencilRepr (sh:.Int) row7)
  stencilPrj _ a s = (stencilPrj (undefined::(sh:.Int)) a (Exp $ Prj tif s),
                      stencilPrj (undefined::(sh:.Int)) a (Exp $ Prj tie s),
                      stencilPrj (undefined::(sh:.Int)) a (Exp $ Prj tid s),
                      stencilPrj (undefined::(sh:.Int)) a (Exp $ Prj tic s),
                      stencilPrj (undefined::(sh:.Int)) a (Exp $ Prj tib s),
                      stencilPrj (undefined::(sh:.Int)) a (Exp $ Prj tia s),
                      stencilPrj (undefined::(sh:.Int)) a (Exp $ Prj tix0 s))
instance (Stencil (sh:.Int) a row1,
          Stencil (sh:.Int) a row2,
          Stencil (sh:.Int) a row3,
          Stencil (sh:.Int) a row4,
          Stencil (sh:.Int) a row5,
          Stencil (sh:.Int) a row6,
          Stencil (sh:.Int) a row7,
          Stencil (sh:.Int) a row8,
          Stencil (sh:.Int) a row9)
  => Stencil (sh:.Int:.Int) a (row1, row2, row3, row4, row5, row6, row7, row8, row9) where
  type StencilRepr (sh:.Int:.Int) (row1, row2, row3, row4, row5, row6, row7, row8, row9)
    = (StencilRepr (sh:.Int) row1, StencilRepr (sh:.Int) row2, StencilRepr (sh:.Int) row3,
       StencilRepr (sh:.Int) row4, StencilRepr (sh:.Int) row5, StencilRepr (sh:.Int) row6,
       StencilRepr (sh:.Int) row7, StencilRepr (sh:.Int) row8, StencilRepr (sh:.Int) row9)
  stencilPrj _ a s = (stencilPrj (undefined::(sh:.Int)) a (Exp $ Prj tih s),
                      stencilPrj (undefined::(sh:.Int)) a (Exp $ Prj tig s),
                      stencilPrj (undefined::(sh:.Int)) a (Exp $ Prj tif s),
                      stencilPrj (undefined::(sh:.Int)) a (Exp $ Prj tie s),
                      stencilPrj (undefined::(sh:.Int)) a (Exp $ Prj tid s),
                      stencilPrj (undefined::(sh:.Int)) a (Exp $ Prj tic s),
                      stencilPrj (undefined::(sh:.Int)) a (Exp $ Prj tib s),
                      stencilPrj (undefined::(sh:.Int)) a (Exp $ Prj tia s),
                      stencilPrj (undefined::(sh:.Int)) a (Exp $ Prj tix0 s))

-- Auxiliary tuple index constants
--
tix0 :: Elt s => TupleIdx (t, s) s
tix0 = ZeroTupIdx
tia :: Elt s => TupleIdx ((t, s), s1) s
tia = SuccTupIdx tix0
tib :: Elt s => TupleIdx (((t, s), s1), s2) s
tib = SuccTupIdx tia
tic :: Elt s => TupleIdx ((((t, s), s1), s2), s3) s
tic = SuccTupIdx tib
tid :: Elt s => TupleIdx (((((t, s), s1), s2), s3), s4) s
tid = SuccTupIdx tic
tie :: Elt s => TupleIdx ((((((t, s), s1), s2), s3), s4), s5) s
tie = SuccTupIdx tid
tif :: Elt s => TupleIdx (((((((t, s), s1), s2), s3), s4), s5), s6) s
tif = SuccTupIdx tie
tig :: Elt s => TupleIdx ((((((((t, s), s1), s2), s3), s4), s5), s6), s7) s
tig = SuccTupIdx tif
tih :: Elt s => TupleIdx (((((((((t, s), s1), s2), s3), s4), s5), s6), s7), s8) s
tih = SuccTupIdx tig

-- Smart constructors for array tuples in sequence computations
-- ---------------------------------------------------

stup2 :: (Arrays a, Arrays b) => (Seq a, Seq b) -> Seq (a, b)
stup2 (a, b) = Seq $ Stuple (NilAtup `SnocAtup` a `SnocAtup` b)

stup3 :: (Arrays a, Arrays b, Arrays c) => (Seq a, Seq b, Seq c) -> Seq (a, b, c)
stup3 (a, b, c) = Seq $ Stuple (NilAtup `SnocAtup` a `SnocAtup` b `SnocAtup` c)

stup4 :: (Arrays a, Arrays b, Arrays c, Arrays d)
      => (Seq a, Seq b, Seq c, Seq d) -> Seq (a, b, c, d)
stup4 (a, b, c, d)
  = Seq $ Stuple (NilAtup `SnocAtup` a `SnocAtup` b `SnocAtup` c `SnocAtup` d)

stup5 :: (Arrays a, Arrays b, Arrays c, Arrays d, Arrays e)
      => (Seq a, Seq b, Seq c, Seq d, Seq e) -> Seq (a, b, c, d, e)
stup5 (a, b, c, d, e)
  = Seq $ Stuple $
      NilAtup `SnocAtup` a `SnocAtup` b `SnocAtup` c `SnocAtup` d `SnocAtup` e

stup6 :: (Arrays a, Arrays b, Arrays c, Arrays d, Arrays e, Arrays f)
      => (Seq a, Seq b, Seq c, Seq d, Seq e, Seq f) -> Seq (a, b, c, d, e, f)
stup6 (a, b, c, d, e, f)
  = Seq $ Stuple $
      NilAtup `SnocAtup` a `SnocAtup` b `SnocAtup` c
              `SnocAtup` d `SnocAtup` e `SnocAtup` f

stup7 :: (Arrays a, Arrays b, Arrays c, Arrays d, Arrays e, Arrays f, Arrays g)
      => (Seq a, Seq b, Seq c, Seq d, Seq e, Seq f, Seq g)
      -> Seq (a, b, c, d, e, f, g)
stup7 (a, b, c, d, e, f, g)
  = Seq $ Stuple $
      NilAtup `SnocAtup` a `SnocAtup` b `SnocAtup` c
              `SnocAtup` d `SnocAtup` e `SnocAtup` f `SnocAtup` g

stup8 :: (Arrays a, Arrays b, Arrays c, Arrays d, Arrays e, Arrays f, Arrays g, Arrays h)
      => (Seq a, Seq b, Seq c, Seq d, Seq e, Seq f, Seq g, Seq h)
      -> Seq (a, b, c, d, e, f, g, h)
stup8 (a, b, c, d, e, f, g, h)
  = Seq $ Stuple $
      NilAtup `SnocAtup` a `SnocAtup` b `SnocAtup` c `SnocAtup` d
              `SnocAtup` e `SnocAtup` f `SnocAtup` g `SnocAtup` h

stup9 :: (Arrays a, Arrays b, Arrays c, Arrays d, Arrays e, Arrays f, Arrays g, Arrays h, Arrays i)
      => (Seq a, Seq b, Seq c, Seq d, Seq e, Seq f, Seq g, Seq h, Seq i)
      -> Seq (a, b, c, d, e, f, g, h, i)
stup9 (a, b, c, d, e, f, g, h, i)
  = Seq $ Stuple $
      NilAtup `SnocAtup` a `SnocAtup` b `SnocAtup` c `SnocAtup` d
              `SnocAtup` e `SnocAtup` f `SnocAtup` g `SnocAtup` h `SnocAtup` i

stup10 :: (Arrays a, Arrays b, Arrays c, Arrays d, Arrays e, Arrays f, Arrays g, Arrays h, Arrays i, Arrays j)
       => (Seq a, Seq b, Seq c, Seq d, Seq e, Seq f, Seq g, Seq h, Seq i, Seq j)
       -> Seq (a, b, c, d, e, f, g, h, i, j)
stup10 (a, b, c, d, e, f, g, h, i, j)
  = Seq $ Stuple $
      NilAtup `SnocAtup` a `SnocAtup` b `SnocAtup` c `SnocAtup` d `SnocAtup` e
              `SnocAtup` f `SnocAtup` g `SnocAtup` h `SnocAtup` i `SnocAtup` j

stup11 :: (Arrays a, Arrays b, Arrays c, Arrays d, Arrays e, Arrays f, Arrays g, Arrays h, Arrays i, Arrays j, Arrays k)
       => (Seq a, Seq b, Seq c, Seq d, Seq e, Seq f, Seq g, Seq h, Seq i, Seq j, Seq k)
       -> Seq (a, b, c, d, e, f, g, h, i, j, k)
stup11 (a, b, c, d, e, f, g, h, i, j, k)
  = Seq $ Stuple $
      NilAtup `SnocAtup` a `SnocAtup` b `SnocAtup` c `SnocAtup` d `SnocAtup` e
              `SnocAtup` f `SnocAtup` g `SnocAtup` h `SnocAtup` i `SnocAtup` j `SnocAtup` k

stup12 :: (Arrays a, Arrays b, Arrays c, Arrays d, Arrays e, Arrays f, Arrays g, Arrays h, Arrays i, Arrays j, Arrays k, Arrays l)
       => (Seq a, Seq b, Seq c, Seq d, Seq e, Seq f, Seq g, Seq h, Seq i, Seq j, Seq k, Seq l)
       -> Seq (a, b, c, d, e, f, g, h, i, j, k, l)
stup12 (a, b, c, d, e, f, g, h, i, j, k, l)
  = Seq $ Stuple $
      NilAtup `SnocAtup` a `SnocAtup` b `SnocAtup` c `SnocAtup` d `SnocAtup` e `SnocAtup` f
              `SnocAtup` g `SnocAtup` h `SnocAtup` i `SnocAtup` j `SnocAtup` k `SnocAtup` l

stup13 :: (Arrays a, Arrays b, Arrays c, Arrays d, Arrays e, Arrays f, Arrays g, Arrays h, Arrays i, Arrays j, Arrays k, Arrays l, Arrays m)
       => (Seq a, Seq b, Seq c, Seq d, Seq e, Seq f, Seq g, Seq h, Seq i, Seq j, Seq k, Seq l, Seq m)
       -> Seq (a, b, c, d, e, f, g, h, i, j, k, l, m)
stup13 (a, b, c, d, e, f, g, h, i, j, k, l, m)
  = Seq $ Stuple $
      NilAtup `SnocAtup` a `SnocAtup` b `SnocAtup` c `SnocAtup` d `SnocAtup` e `SnocAtup` f
              `SnocAtup` g `SnocAtup` h `SnocAtup` i `SnocAtup` j `SnocAtup` k `SnocAtup` l `SnocAtup` m

stup14 :: (Arrays a, Arrays b, Arrays c, Arrays d, Arrays e, Arrays f, Arrays g, Arrays h, Arrays i, Arrays j, Arrays k, Arrays l, Arrays m, Arrays n)
       => (Seq a, Seq b, Seq c, Seq d, Seq e, Seq f, Seq g, Seq h, Seq i, Seq j, Seq k, Seq l, Seq m, Seq n)
       -> Seq (a, b, c, d, e, f, g, h, i, j, k, l, m, n)
stup14 (a, b, c, d, e, f, g, h, i, j, k, l, m, n)
  = Seq $ Stuple $
      NilAtup `SnocAtup` a `SnocAtup` b `SnocAtup` c `SnocAtup` d `SnocAtup` e `SnocAtup` f `SnocAtup` g
              `SnocAtup` h `SnocAtup` i `SnocAtup` j `SnocAtup` k `SnocAtup` l `SnocAtup` m `SnocAtup` n

stup15 :: (Arrays a, Arrays b, Arrays c, Arrays d, Arrays e, Arrays f, Arrays g, Arrays h, Arrays i, Arrays j, Arrays k, Arrays l, Arrays m, Arrays n, Arrays o)
       => (Seq a, Seq b, Seq c, Seq d, Seq e, Seq f, Seq g, Seq h, Seq i, Seq j, Seq k, Seq l, Seq m, Seq n, Seq o)
       -> Seq (a, b, c, d, e, f, g, h, i, j, k, l, m, n, o)
stup15 (a, b, c, d, e, f, g, h, i, j, k, l, m, n, o)
  = Seq $ Stuple $
      NilAtup `SnocAtup` a `SnocAtup` b `SnocAtup` c `SnocAtup` d `SnocAtup` e `SnocAtup` f `SnocAtup` g
              `SnocAtup` h `SnocAtup` i `SnocAtup` j `SnocAtup` k `SnocAtup` l `SnocAtup` m `SnocAtup` n `SnocAtup` o

-- Smart constructor for literals
--

-- | Scalar expression inlet: make a Haskell value available for processing in
-- an Accelerate scalar expression.
--
-- Note that this embeds the value directly into the expression. Depending on
-- the backend used to execute the computation, this might not always be
-- desirable. For example, a backend that does external code generation may
-- embed this constant directly into the generated code, which means new code
-- will need to be generated and compiled every time the value changes. In such
-- cases, consider instead lifting scalar values into (singleton) arrays so that
-- they can be passed as an input to the computation and thus the value can
-- change without the need to generate fresh code.
--
constant :: Elt t => t -> Exp t
constant = Exp . Const

-- Smart constructor and destructors for scalar tuples
--
tup2 :: (Elt a, Elt b) => (Exp a, Exp b) -> Exp (a, b)
tup2 (a, b) = Exp $ Tuple (NilTup `SnocTup` a `SnocTup` b)

tup3 :: (Elt a, Elt b, Elt c) => (Exp a, Exp b, Exp c) -> Exp (a, b, c)
tup3 (a, b, c) = Exp $ Tuple (NilTup `SnocTup` a `SnocTup` b `SnocTup` c)

tup4 :: (Elt a, Elt b, Elt c, Elt d)
     => (Exp a, Exp b, Exp c, Exp d) -> Exp (a, b, c, d)
tup4 (a, b, c, d)
  = Exp $ Tuple (NilTup `SnocTup` a `SnocTup` b `SnocTup` c `SnocTup` d)

tup5 :: (Elt a, Elt b, Elt c, Elt d, Elt e)
     => (Exp a, Exp b, Exp c, Exp d, Exp e) -> Exp (a, b, c, d, e)
tup5 (a, b, c, d, e)
  = Exp $ Tuple $
      NilTup `SnocTup` a `SnocTup` b `SnocTup` c `SnocTup` d `SnocTup` e

tup6 :: (Elt a, Elt b, Elt c, Elt d, Elt e, Elt f)
     => (Exp a, Exp b, Exp c, Exp d, Exp e, Exp f) -> Exp (a, b, c, d, e, f)
tup6 (a, b, c, d, e, f)
  = Exp $ Tuple $
      NilTup `SnocTup` a `SnocTup` b `SnocTup` c `SnocTup` d `SnocTup` e `SnocTup` f

tup7 :: (Elt a, Elt b, Elt c, Elt d, Elt e, Elt f, Elt g)
     => (Exp a, Exp b, Exp c, Exp d, Exp e, Exp f, Exp g)
     -> Exp (a, b, c, d, e, f, g)
tup7 (a, b, c, d, e, f, g)
  = Exp $ Tuple $
      NilTup `SnocTup` a `SnocTup` b `SnocTup` c
             `SnocTup` d `SnocTup` e `SnocTup` f `SnocTup` g

tup8 :: (Elt a, Elt b, Elt c, Elt d, Elt e, Elt f, Elt g, Elt h)
     => (Exp a, Exp b, Exp c, Exp d, Exp e, Exp f, Exp g, Exp h)
     -> Exp (a, b, c, d, e, f, g, h)
tup8 (a, b, c, d, e, f, g, h)
  = Exp $ Tuple $
      NilTup `SnocTup` a `SnocTup` b `SnocTup` c `SnocTup` d
             `SnocTup` e `SnocTup` f `SnocTup` g `SnocTup` h

tup9 :: (Elt a, Elt b, Elt c, Elt d, Elt e, Elt f, Elt g, Elt h, Elt i)
     => (Exp a, Exp b, Exp c, Exp d, Exp e, Exp f, Exp g, Exp h, Exp i)
     -> Exp (a, b, c, d, e, f, g, h, i)
tup9 (a, b, c, d, e, f, g, h, i)
  = Exp $ Tuple $
      NilTup `SnocTup` a `SnocTup` b `SnocTup` c `SnocTup` d
             `SnocTup` e `SnocTup` f `SnocTup` g `SnocTup` h `SnocTup` i

tup10 :: (Elt a, Elt b, Elt c, Elt d, Elt e, Elt f, Elt g, Elt h, Elt i, Elt j)
      => (Exp a, Exp b, Exp c, Exp d, Exp e, Exp f, Exp g, Exp h, Exp i, Exp j)
      -> Exp (a, b, c, d, e, f, g, h, i, j)
tup10 (a, b, c, d, e, f, g, h, i, j)
  = Exp $ Tuple $
      NilTup `SnocTup` a `SnocTup` b `SnocTup` c `SnocTup` d `SnocTup` e
             `SnocTup` f `SnocTup` g `SnocTup` h `SnocTup` i `SnocTup` j

tup11 :: (Elt a, Elt b, Elt c, Elt d, Elt e, Elt f, Elt g, Elt h, Elt i, Elt j, Elt k)
      => (Exp a, Exp b, Exp c, Exp d, Exp e, Exp f, Exp g, Exp h, Exp i, Exp j, Exp k)
      -> Exp (a, b, c, d, e, f, g, h, i, j, k)
tup11 (a, b, c, d, e, f, g, h, i, j, k)
  = Exp $ Tuple $
      NilTup `SnocTup` a `SnocTup` b `SnocTup` c `SnocTup` d `SnocTup` e
             `SnocTup` f `SnocTup` g `SnocTup` h `SnocTup` i `SnocTup` j `SnocTup` k

tup12 :: (Elt a, Elt b, Elt c, Elt d, Elt e, Elt f, Elt g, Elt h, Elt i, Elt j, Elt k, Elt l)
      => (Exp a, Exp b, Exp c, Exp d, Exp e, Exp f, Exp g, Exp h, Exp i, Exp j, Exp k, Exp l)
      -> Exp (a, b, c, d, e, f, g, h, i, j, k, l)
tup12 (a, b, c, d, e, f, g, h, i, j, k, l)
  = Exp $ Tuple $
      NilTup `SnocTup` a `SnocTup` b `SnocTup` c `SnocTup` d `SnocTup` e `SnocTup` f
             `SnocTup` g `SnocTup` h `SnocTup` i `SnocTup` j `SnocTup` k `SnocTup` l

tup13 :: (Elt a, Elt b, Elt c, Elt d, Elt e, Elt f, Elt g, Elt h, Elt i, Elt j, Elt k, Elt l, Elt m)
      => (Exp a, Exp b, Exp c, Exp d, Exp e, Exp f, Exp g, Exp h, Exp i, Exp j, Exp k, Exp l, Exp m)
      -> Exp (a, b, c, d, e, f, g, h, i, j, k, l, m)
tup13 (a, b, c, d, e, f, g, h, i, j, k, l, m)
  = Exp $ Tuple $
      NilTup `SnocTup` a `SnocTup` b `SnocTup` c `SnocTup` d `SnocTup` e `SnocTup` f
             `SnocTup` g `SnocTup` h `SnocTup` i `SnocTup` j `SnocTup` k `SnocTup` l `SnocTup` m

tup14 :: (Elt a, Elt b, Elt c, Elt d, Elt e, Elt f, Elt g, Elt h, Elt i, Elt j, Elt k, Elt l, Elt m, Elt n)
      => (Exp a, Exp b, Exp c, Exp d, Exp e, Exp f, Exp g, Exp h, Exp i, Exp j, Exp k, Exp l, Exp m, Exp n)
      -> Exp (a, b, c, d, e, f, g, h, i, j, k, l, m, n)
tup14 (a, b, c, d, e, f, g, h, i, j, k, l, m, n)
  = Exp $ Tuple $
      NilTup `SnocTup` a `SnocTup` b `SnocTup` c `SnocTup` d `SnocTup` e `SnocTup` f `SnocTup` g
             `SnocTup` h `SnocTup` i `SnocTup` j `SnocTup` k `SnocTup` l `SnocTup` m `SnocTup` n

tup15 :: (Elt a, Elt b, Elt c, Elt d, Elt e, Elt f, Elt g, Elt h, Elt i, Elt j, Elt k, Elt l, Elt m, Elt n, Elt o)
      => (Exp a, Exp b, Exp c, Exp d, Exp e, Exp f, Exp g, Exp h, Exp i, Exp j, Exp k, Exp l, Exp m, Exp n, Exp o)
      -> Exp (a, b, c, d, e, f, g, h, i, j, k, l, m, n, o)
tup15 (a, b, c, d, e, f, g, h, i, j, k, l, m, n, o)
  = Exp $ Tuple $
      NilTup `SnocTup` a `SnocTup` b `SnocTup` c `SnocTup` d `SnocTup` e `SnocTup` f `SnocTup` g
             `SnocTup` h `SnocTup` i `SnocTup` j `SnocTup` k `SnocTup` l `SnocTup` m `SnocTup` n `SnocTup` o

untup2 :: (Elt a, Elt b) => Exp (a, b) -> (Exp a, Exp b)
untup2 e =
  ( Exp $ SuccTupIdx ZeroTupIdx `Prj` e
  , Exp $ ZeroTupIdx `Prj` e )

untup3 :: (Elt a, Elt b, Elt c) => Exp (a, b, c) -> (Exp a, Exp b, Exp c)
untup3 e =
  ( Exp $ SuccTupIdx (SuccTupIdx ZeroTupIdx) `Prj` e
  , Exp $ SuccTupIdx ZeroTupIdx `Prj` e
  , Exp $ ZeroTupIdx `Prj` e)

untup4 :: (Elt a, Elt b, Elt c, Elt d)
       => Exp (a, b, c, d) -> (Exp a, Exp b, Exp c, Exp d)
untup4 e =
  ( Exp $ SuccTupIdx (SuccTupIdx (SuccTupIdx ZeroTupIdx)) `Prj` e
  , Exp $ SuccTupIdx (SuccTupIdx ZeroTupIdx) `Prj` e
  , Exp $ SuccTupIdx ZeroTupIdx `Prj` e
  , Exp $ ZeroTupIdx `Prj` e)

untup5 :: (Elt a, Elt b, Elt c, Elt d, Elt e)
       => Exp (a, b, c, d, e) -> (Exp a, Exp b, Exp c, Exp d, Exp e)
untup5 e =
  ( Exp $ SuccTupIdx (SuccTupIdx (SuccTupIdx (SuccTupIdx ZeroTupIdx))) `Prj` e
  , Exp $ SuccTupIdx (SuccTupIdx (SuccTupIdx ZeroTupIdx)) `Prj` e
  , Exp $ SuccTupIdx (SuccTupIdx ZeroTupIdx) `Prj` e
  , Exp $ SuccTupIdx ZeroTupIdx `Prj` e
  , Exp $ ZeroTupIdx `Prj` e)

untup6 :: (Elt a, Elt b, Elt c, Elt d, Elt e, Elt f)
       => Exp (a, b, c, d, e, f) -> (Exp a, Exp b, Exp c, Exp d, Exp e, Exp f)
untup6 e =
  ( Exp $ SuccTupIdx (SuccTupIdx (SuccTupIdx (SuccTupIdx (SuccTupIdx ZeroTupIdx)))) `Prj` e
  , Exp $ SuccTupIdx (SuccTupIdx (SuccTupIdx (SuccTupIdx ZeroTupIdx))) `Prj` e
  , Exp $ SuccTupIdx (SuccTupIdx (SuccTupIdx ZeroTupIdx)) `Prj` e
  , Exp $ SuccTupIdx (SuccTupIdx ZeroTupIdx) `Prj` e
  , Exp $ SuccTupIdx ZeroTupIdx `Prj` e
  , Exp $ ZeroTupIdx `Prj` e)

untup7 :: (Elt a, Elt b, Elt c, Elt d, Elt e, Elt f, Elt g)
       => Exp (a, b, c, d, e, f, g) -> (Exp a, Exp b, Exp c, Exp d, Exp e, Exp f, Exp g)
untup7 e =
  ( Exp $ SuccTupIdx (SuccTupIdx (SuccTupIdx (SuccTupIdx (SuccTupIdx (SuccTupIdx ZeroTupIdx))))) `Prj` e
  , Exp $ SuccTupIdx (SuccTupIdx (SuccTupIdx (SuccTupIdx (SuccTupIdx ZeroTupIdx)))) `Prj` e
  , Exp $ SuccTupIdx (SuccTupIdx (SuccTupIdx (SuccTupIdx ZeroTupIdx))) `Prj` e
  , Exp $ SuccTupIdx (SuccTupIdx (SuccTupIdx ZeroTupIdx)) `Prj` e
  , Exp $ SuccTupIdx (SuccTupIdx ZeroTupIdx) `Prj` e
  , Exp $ SuccTupIdx ZeroTupIdx `Prj` e
  , Exp $ ZeroTupIdx `Prj` e)

untup8 :: (Elt a, Elt b, Elt c, Elt d, Elt e, Elt f, Elt g, Elt h)
       => Exp (a, b, c, d, e, f, g, h) -> (Exp a, Exp b, Exp c, Exp d, Exp e, Exp f, Exp g, Exp h)
untup8 e =
  ( Exp $ SuccTupIdx (SuccTupIdx (SuccTupIdx (SuccTupIdx (SuccTupIdx (SuccTupIdx (SuccTupIdx ZeroTupIdx)))))) `Prj` e
  , Exp $ SuccTupIdx (SuccTupIdx (SuccTupIdx (SuccTupIdx (SuccTupIdx (SuccTupIdx ZeroTupIdx))))) `Prj` e
  , Exp $ SuccTupIdx (SuccTupIdx (SuccTupIdx (SuccTupIdx (SuccTupIdx ZeroTupIdx)))) `Prj` e
  , Exp $ SuccTupIdx (SuccTupIdx (SuccTupIdx (SuccTupIdx ZeroTupIdx))) `Prj` e
  , Exp $ SuccTupIdx (SuccTupIdx (SuccTupIdx ZeroTupIdx)) `Prj` e
  , Exp $ SuccTupIdx (SuccTupIdx ZeroTupIdx) `Prj` e
  , Exp $ SuccTupIdx ZeroTupIdx `Prj` e
  , Exp $ ZeroTupIdx `Prj` e)

untup9 :: (Elt a, Elt b, Elt c, Elt d, Elt e, Elt f, Elt g, Elt h, Elt i)
       => Exp (a, b, c, d, e, f, g, h, i) -> (Exp a, Exp b, Exp c, Exp d, Exp e, Exp f, Exp g, Exp h, Exp i)
untup9 e =
  ( Exp $ SuccTupIdx (SuccTupIdx (SuccTupIdx (SuccTupIdx (SuccTupIdx (SuccTupIdx (SuccTupIdx (SuccTupIdx ZeroTupIdx))))))) `Prj` e
  , Exp $ SuccTupIdx (SuccTupIdx (SuccTupIdx (SuccTupIdx (SuccTupIdx (SuccTupIdx (SuccTupIdx ZeroTupIdx)))))) `Prj` e
  , Exp $ SuccTupIdx (SuccTupIdx (SuccTupIdx (SuccTupIdx (SuccTupIdx (SuccTupIdx ZeroTupIdx))))) `Prj` e
  , Exp $ SuccTupIdx (SuccTupIdx (SuccTupIdx (SuccTupIdx (SuccTupIdx ZeroTupIdx)))) `Prj` e
  , Exp $ SuccTupIdx (SuccTupIdx (SuccTupIdx (SuccTupIdx ZeroTupIdx))) `Prj` e
  , Exp $ SuccTupIdx (SuccTupIdx (SuccTupIdx ZeroTupIdx)) `Prj` e
  , Exp $ SuccTupIdx (SuccTupIdx ZeroTupIdx) `Prj` e
  , Exp $ SuccTupIdx ZeroTupIdx `Prj` e
  , Exp $ ZeroTupIdx `Prj` e)

untup10 :: (Elt a, Elt b, Elt c, Elt d, Elt e, Elt f, Elt g, Elt h, Elt i, Elt j)
        => Exp (a, b, c, d, e, f, g, h, i, j) -> (Exp a, Exp b, Exp c, Exp d, Exp e, Exp f, Exp g, Exp h, Exp i, Exp j)
untup10 e =
  ( Exp $ SuccTupIdx (SuccTupIdx (SuccTupIdx (SuccTupIdx (SuccTupIdx (SuccTupIdx (SuccTupIdx (SuccTupIdx (SuccTupIdx ZeroTupIdx)))))))) `Prj` e
  , Exp $ SuccTupIdx (SuccTupIdx (SuccTupIdx (SuccTupIdx (SuccTupIdx (SuccTupIdx (SuccTupIdx (SuccTupIdx ZeroTupIdx))))))) `Prj` e
  , Exp $ SuccTupIdx (SuccTupIdx (SuccTupIdx (SuccTupIdx (SuccTupIdx (SuccTupIdx (SuccTupIdx ZeroTupIdx)))))) `Prj` e
  , Exp $ SuccTupIdx (SuccTupIdx (SuccTupIdx (SuccTupIdx (SuccTupIdx (SuccTupIdx ZeroTupIdx))))) `Prj` e
  , Exp $ SuccTupIdx (SuccTupIdx (SuccTupIdx (SuccTupIdx (SuccTupIdx ZeroTupIdx)))) `Prj` e
  , Exp $ SuccTupIdx (SuccTupIdx (SuccTupIdx (SuccTupIdx ZeroTupIdx))) `Prj` e
  , Exp $ SuccTupIdx (SuccTupIdx (SuccTupIdx ZeroTupIdx)) `Prj` e
  , Exp $ SuccTupIdx (SuccTupIdx ZeroTupIdx) `Prj` e
  , Exp $ SuccTupIdx ZeroTupIdx `Prj` e
  , Exp $ ZeroTupIdx `Prj` e)

untup11 :: (Elt a, Elt b, Elt c, Elt d, Elt e, Elt f, Elt g, Elt h, Elt i, Elt j, Elt k)
        => Exp (a, b, c, d, e, f, g, h, i, j, k) -> (Exp a, Exp b, Exp c, Exp d, Exp e, Exp f, Exp g, Exp h, Exp i, Exp j, Exp k)
untup11 e =
  ( Exp $ SuccTupIdx (SuccTupIdx (SuccTupIdx (SuccTupIdx (SuccTupIdx (SuccTupIdx (SuccTupIdx (SuccTupIdx (SuccTupIdx (SuccTupIdx ZeroTupIdx))))))))) `Prj` e
  , Exp $ SuccTupIdx (SuccTupIdx (SuccTupIdx (SuccTupIdx (SuccTupIdx (SuccTupIdx (SuccTupIdx (SuccTupIdx (SuccTupIdx ZeroTupIdx)))))))) `Prj` e
  , Exp $ SuccTupIdx (SuccTupIdx (SuccTupIdx (SuccTupIdx (SuccTupIdx (SuccTupIdx (SuccTupIdx (SuccTupIdx ZeroTupIdx))))))) `Prj` e
  , Exp $ SuccTupIdx (SuccTupIdx (SuccTupIdx (SuccTupIdx (SuccTupIdx (SuccTupIdx (SuccTupIdx ZeroTupIdx)))))) `Prj` e
  , Exp $ SuccTupIdx (SuccTupIdx (SuccTupIdx (SuccTupIdx (SuccTupIdx (SuccTupIdx ZeroTupIdx))))) `Prj` e
  , Exp $ SuccTupIdx (SuccTupIdx (SuccTupIdx (SuccTupIdx (SuccTupIdx ZeroTupIdx)))) `Prj` e
  , Exp $ SuccTupIdx (SuccTupIdx (SuccTupIdx (SuccTupIdx ZeroTupIdx))) `Prj` e
  , Exp $ SuccTupIdx (SuccTupIdx (SuccTupIdx ZeroTupIdx)) `Prj` e
  , Exp $ SuccTupIdx (SuccTupIdx ZeroTupIdx) `Prj` e
  , Exp $ SuccTupIdx ZeroTupIdx `Prj` e
  , Exp $ ZeroTupIdx `Prj` e)

untup12 :: (Elt a, Elt b, Elt c, Elt d, Elt e, Elt f, Elt g, Elt h, Elt i, Elt j, Elt k, Elt l)
        => Exp (a, b, c, d, e, f, g, h, i, j, k, l) -> (Exp a, Exp b, Exp c, Exp d, Exp e, Exp f, Exp g, Exp h, Exp i, Exp j, Exp k, Exp l)
untup12 e =
  ( Exp $ SuccTupIdx (SuccTupIdx (SuccTupIdx (SuccTupIdx (SuccTupIdx (SuccTupIdx (SuccTupIdx (SuccTupIdx (SuccTupIdx (SuccTupIdx (SuccTupIdx ZeroTupIdx)))))))))) `Prj` e
  , Exp $ SuccTupIdx (SuccTupIdx (SuccTupIdx (SuccTupIdx (SuccTupIdx (SuccTupIdx (SuccTupIdx (SuccTupIdx (SuccTupIdx (SuccTupIdx ZeroTupIdx))))))))) `Prj` e
  , Exp $ SuccTupIdx (SuccTupIdx (SuccTupIdx (SuccTupIdx (SuccTupIdx (SuccTupIdx (SuccTupIdx (SuccTupIdx (SuccTupIdx ZeroTupIdx)))))))) `Prj` e
  , Exp $ SuccTupIdx (SuccTupIdx (SuccTupIdx (SuccTupIdx (SuccTupIdx (SuccTupIdx (SuccTupIdx (SuccTupIdx ZeroTupIdx))))))) `Prj` e
  , Exp $ SuccTupIdx (SuccTupIdx (SuccTupIdx (SuccTupIdx (SuccTupIdx (SuccTupIdx (SuccTupIdx ZeroTupIdx)))))) `Prj` e
  , Exp $ SuccTupIdx (SuccTupIdx (SuccTupIdx (SuccTupIdx (SuccTupIdx (SuccTupIdx ZeroTupIdx))))) `Prj` e
  , Exp $ SuccTupIdx (SuccTupIdx (SuccTupIdx (SuccTupIdx (SuccTupIdx ZeroTupIdx)))) `Prj` e
  , Exp $ SuccTupIdx (SuccTupIdx (SuccTupIdx (SuccTupIdx ZeroTupIdx))) `Prj` e
  , Exp $ SuccTupIdx (SuccTupIdx (SuccTupIdx ZeroTupIdx)) `Prj` e
  , Exp $ SuccTupIdx (SuccTupIdx ZeroTupIdx) `Prj` e
  , Exp $ SuccTupIdx ZeroTupIdx `Prj` e
  , Exp $ ZeroTupIdx `Prj` e)

untup13 :: (Elt a, Elt b, Elt c, Elt d, Elt e, Elt f, Elt g, Elt h, Elt i, Elt j, Elt k, Elt l, Elt m)
        => Exp (a, b, c, d, e, f, g, h, i, j, k, l, m) -> (Exp a, Exp b, Exp c, Exp d, Exp e, Exp f, Exp g, Exp h, Exp i, Exp j, Exp k, Exp l, Exp m)
untup13 e =
  ( Exp $ SuccTupIdx (SuccTupIdx (SuccTupIdx (SuccTupIdx (SuccTupIdx (SuccTupIdx (SuccTupIdx (SuccTupIdx (SuccTupIdx (SuccTupIdx (SuccTupIdx (SuccTupIdx ZeroTupIdx))))))))))) `Prj` e
  , Exp $ SuccTupIdx (SuccTupIdx (SuccTupIdx (SuccTupIdx (SuccTupIdx (SuccTupIdx (SuccTupIdx (SuccTupIdx (SuccTupIdx (SuccTupIdx (SuccTupIdx ZeroTupIdx)))))))))) `Prj` e
  , Exp $ SuccTupIdx (SuccTupIdx (SuccTupIdx (SuccTupIdx (SuccTupIdx (SuccTupIdx (SuccTupIdx (SuccTupIdx (SuccTupIdx (SuccTupIdx ZeroTupIdx))))))))) `Prj` e
  , Exp $ SuccTupIdx (SuccTupIdx (SuccTupIdx (SuccTupIdx (SuccTupIdx (SuccTupIdx (SuccTupIdx (SuccTupIdx (SuccTupIdx ZeroTupIdx)))))))) `Prj` e
  , Exp $ SuccTupIdx (SuccTupIdx (SuccTupIdx (SuccTupIdx (SuccTupIdx (SuccTupIdx (SuccTupIdx (SuccTupIdx ZeroTupIdx))))))) `Prj` e
  , Exp $ SuccTupIdx (SuccTupIdx (SuccTupIdx (SuccTupIdx (SuccTupIdx (SuccTupIdx (SuccTupIdx ZeroTupIdx)))))) `Prj` e
  , Exp $ SuccTupIdx (SuccTupIdx (SuccTupIdx (SuccTupIdx (SuccTupIdx (SuccTupIdx ZeroTupIdx))))) `Prj` e
  , Exp $ SuccTupIdx (SuccTupIdx (SuccTupIdx (SuccTupIdx (SuccTupIdx ZeroTupIdx)))) `Prj` e
  , Exp $ SuccTupIdx (SuccTupIdx (SuccTupIdx (SuccTupIdx ZeroTupIdx))) `Prj` e
  , Exp $ SuccTupIdx (SuccTupIdx (SuccTupIdx ZeroTupIdx)) `Prj` e
  , Exp $ SuccTupIdx (SuccTupIdx ZeroTupIdx) `Prj` e
  , Exp $ SuccTupIdx ZeroTupIdx `Prj` e
  , Exp $ ZeroTupIdx `Prj` e)

untup14 :: (Elt a, Elt b, Elt c, Elt d, Elt e, Elt f, Elt g, Elt h, Elt i, Elt j, Elt k, Elt l, Elt m, Elt n)
        => Exp (a, b, c, d, e, f, g, h, i, j, k, l, m, n) -> (Exp a, Exp b, Exp c, Exp d, Exp e, Exp f, Exp g, Exp h, Exp i, Exp j, Exp k, Exp l, Exp m, Exp n)
untup14 e =
  ( Exp $ SuccTupIdx (SuccTupIdx (SuccTupIdx (SuccTupIdx (SuccTupIdx (SuccTupIdx (SuccTupIdx (SuccTupIdx (SuccTupIdx (SuccTupIdx (SuccTupIdx (SuccTupIdx (SuccTupIdx ZeroTupIdx)))))))))))) `Prj` e
  , Exp $ SuccTupIdx (SuccTupIdx (SuccTupIdx (SuccTupIdx (SuccTupIdx (SuccTupIdx (SuccTupIdx (SuccTupIdx (SuccTupIdx (SuccTupIdx (SuccTupIdx (SuccTupIdx ZeroTupIdx))))))))))) `Prj` e
  , Exp $ SuccTupIdx (SuccTupIdx (SuccTupIdx (SuccTupIdx (SuccTupIdx (SuccTupIdx (SuccTupIdx (SuccTupIdx (SuccTupIdx (SuccTupIdx (SuccTupIdx ZeroTupIdx)))))))))) `Prj` e
  , Exp $ SuccTupIdx (SuccTupIdx (SuccTupIdx (SuccTupIdx (SuccTupIdx (SuccTupIdx (SuccTupIdx (SuccTupIdx (SuccTupIdx (SuccTupIdx ZeroTupIdx))))))))) `Prj` e
  , Exp $ SuccTupIdx (SuccTupIdx (SuccTupIdx (SuccTupIdx (SuccTupIdx (SuccTupIdx (SuccTupIdx (SuccTupIdx (SuccTupIdx ZeroTupIdx)))))))) `Prj` e
  , Exp $ SuccTupIdx (SuccTupIdx (SuccTupIdx (SuccTupIdx (SuccTupIdx (SuccTupIdx (SuccTupIdx (SuccTupIdx ZeroTupIdx))))))) `Prj` e
  , Exp $ SuccTupIdx (SuccTupIdx (SuccTupIdx (SuccTupIdx (SuccTupIdx (SuccTupIdx (SuccTupIdx ZeroTupIdx)))))) `Prj` e
  , Exp $ SuccTupIdx (SuccTupIdx (SuccTupIdx (SuccTupIdx (SuccTupIdx (SuccTupIdx ZeroTupIdx))))) `Prj` e
  , Exp $ SuccTupIdx (SuccTupIdx (SuccTupIdx (SuccTupIdx (SuccTupIdx ZeroTupIdx)))) `Prj` e
  , Exp $ SuccTupIdx (SuccTupIdx (SuccTupIdx (SuccTupIdx ZeroTupIdx))) `Prj` e
  , Exp $ SuccTupIdx (SuccTupIdx (SuccTupIdx ZeroTupIdx)) `Prj` e
  , Exp $ SuccTupIdx (SuccTupIdx ZeroTupIdx) `Prj` e
  , Exp $ SuccTupIdx ZeroTupIdx `Prj` e
  , Exp $ ZeroTupIdx `Prj` e)

untup15 :: (Elt a, Elt b, Elt c, Elt d, Elt e, Elt f, Elt g, Elt h, Elt i, Elt j, Elt k, Elt l, Elt m, Elt n, Elt o)
        => Exp (a, b, c, d, e, f, g, h, i, j, k, l, m, n, o) -> (Exp a, Exp b, Exp c, Exp d, Exp e, Exp f, Exp g, Exp h, Exp i, Exp j, Exp k, Exp l, Exp m, Exp n, Exp o)
untup15 e =
  ( Exp $ SuccTupIdx (SuccTupIdx (SuccTupIdx (SuccTupIdx (SuccTupIdx (SuccTupIdx (SuccTupIdx (SuccTupIdx (SuccTupIdx (SuccTupIdx (SuccTupIdx (SuccTupIdx (SuccTupIdx (SuccTupIdx ZeroTupIdx))))))))))))) `Prj` e
  , Exp $ SuccTupIdx (SuccTupIdx (SuccTupIdx (SuccTupIdx (SuccTupIdx (SuccTupIdx (SuccTupIdx (SuccTupIdx (SuccTupIdx (SuccTupIdx (SuccTupIdx (SuccTupIdx (SuccTupIdx ZeroTupIdx)))))))))))) `Prj` e
  , Exp $ SuccTupIdx (SuccTupIdx (SuccTupIdx (SuccTupIdx (SuccTupIdx (SuccTupIdx (SuccTupIdx (SuccTupIdx (SuccTupIdx (SuccTupIdx (SuccTupIdx (SuccTupIdx ZeroTupIdx))))))))))) `Prj` e
  , Exp $ SuccTupIdx (SuccTupIdx (SuccTupIdx (SuccTupIdx (SuccTupIdx (SuccTupIdx (SuccTupIdx (SuccTupIdx (SuccTupIdx (SuccTupIdx (SuccTupIdx ZeroTupIdx)))))))))) `Prj` e
  , Exp $ SuccTupIdx (SuccTupIdx (SuccTupIdx (SuccTupIdx (SuccTupIdx (SuccTupIdx (SuccTupIdx (SuccTupIdx (SuccTupIdx (SuccTupIdx ZeroTupIdx))))))))) `Prj` e
  , Exp $ SuccTupIdx (SuccTupIdx (SuccTupIdx (SuccTupIdx (SuccTupIdx (SuccTupIdx (SuccTupIdx (SuccTupIdx (SuccTupIdx ZeroTupIdx)))))))) `Prj` e
  , Exp $ SuccTupIdx (SuccTupIdx (SuccTupIdx (SuccTupIdx (SuccTupIdx (SuccTupIdx (SuccTupIdx (SuccTupIdx ZeroTupIdx))))))) `Prj` e
  , Exp $ SuccTupIdx (SuccTupIdx (SuccTupIdx (SuccTupIdx (SuccTupIdx (SuccTupIdx (SuccTupIdx ZeroTupIdx)))))) `Prj` e
  , Exp $ SuccTupIdx (SuccTupIdx (SuccTupIdx (SuccTupIdx (SuccTupIdx (SuccTupIdx ZeroTupIdx))))) `Prj` e
  , Exp $ SuccTupIdx (SuccTupIdx (SuccTupIdx (SuccTupIdx (SuccTupIdx ZeroTupIdx)))) `Prj` e
  , Exp $ SuccTupIdx (SuccTupIdx (SuccTupIdx (SuccTupIdx ZeroTupIdx))) `Prj` e
  , Exp $ SuccTupIdx (SuccTupIdx (SuccTupIdx ZeroTupIdx)) `Prj` e
  , Exp $ SuccTupIdx (SuccTupIdx ZeroTupIdx) `Prj` e
  , Exp $ SuccTupIdx ZeroTupIdx `Prj` e
  , Exp $ ZeroTupIdx `Prj` e)

-- Smart constructor for constants
--

mkMinBound :: (Elt t, IsBounded t) => Exp t
mkMinBound = Exp $ PrimConst (PrimMinBound boundedType)

mkMaxBound :: (Elt t, IsBounded t) => Exp t
mkMaxBound = Exp $ PrimConst (PrimMaxBound boundedType)

mkPi :: (Elt r, IsFloating r) => Exp r
mkPi = Exp $ PrimConst (PrimPi floatingType)


-- Smart constructors for primitive applications
--

-- Operators from Floating

mkSin :: (Elt t, IsFloating t) => Exp t -> Exp t
mkSin x = Exp $ PrimSin floatingType `PrimApp` x

mkCos :: (Elt t, IsFloating t) => Exp t -> Exp t
mkCos x = Exp $ PrimCos floatingType `PrimApp` x

mkTan :: (Elt t, IsFloating t) => Exp t -> Exp t
mkTan x = Exp $ PrimTan floatingType `PrimApp` x

mkAsin :: (Elt t, IsFloating t) => Exp t -> Exp t
mkAsin x = Exp $ PrimAsin floatingType `PrimApp` x

mkAcos :: (Elt t, IsFloating t) => Exp t -> Exp t
mkAcos x = Exp $ PrimAcos floatingType `PrimApp` x

mkAtan :: (Elt t, IsFloating t) => Exp t -> Exp t
mkAtan x = Exp $ PrimAtan floatingType `PrimApp` x

mkSinh :: (Elt t, IsFloating t) => Exp t -> Exp t
mkSinh x = Exp $ PrimSinh floatingType `PrimApp` x

mkCosh :: (Elt t, IsFloating t) => Exp t -> Exp t
mkCosh x = Exp $ PrimCosh floatingType `PrimApp` x

mkTanh :: (Elt t, IsFloating t) => Exp t -> Exp t
mkTanh x = Exp $ PrimTanh floatingType `PrimApp` x

mkAsinh :: (Elt t, IsFloating t) => Exp t -> Exp t
mkAsinh x = Exp $ PrimAsinh floatingType `PrimApp` x

mkAcosh :: (Elt t, IsFloating t) => Exp t -> Exp t
mkAcosh x = Exp $ PrimAcosh floatingType `PrimApp` x

mkAtanh :: (Elt t, IsFloating t) => Exp t -> Exp t
mkAtanh x = Exp $ PrimAtanh floatingType `PrimApp` x

mkExpFloating :: (Elt t, IsFloating t) => Exp t -> Exp t
mkExpFloating x = Exp $ PrimExpFloating floatingType `PrimApp` x

mkSqrt :: (Elt t, IsFloating t) => Exp t -> Exp t
mkSqrt x = Exp $ PrimSqrt floatingType `PrimApp` x

mkLog :: (Elt t, IsFloating t) => Exp t -> Exp t
mkLog x = Exp $ PrimLog floatingType `PrimApp` x

mkFPow :: (Elt t, IsFloating t) => Exp t -> Exp t -> Exp t
mkFPow x y = Exp $ PrimFPow floatingType `PrimApp` tup2 (x, y)

mkLogBase :: (Elt t, IsFloating t) => Exp t -> Exp t -> Exp t
mkLogBase x y = Exp $ PrimLogBase floatingType `PrimApp` tup2 (x, y)

-- Operators from Num

mkAdd :: (Elt t, IsNum t) => Exp t -> Exp t -> Exp t
mkAdd x y = Exp $ PrimAdd numType `PrimApp` tup2 (x, y)

mkSub :: (Elt t, IsNum t) => Exp t -> Exp t -> Exp t
mkSub x y = Exp $ PrimSub numType `PrimApp` tup2 (x, y)

mkMul :: (Elt t, IsNum t) => Exp t -> Exp t -> Exp t
mkMul x y = Exp $ PrimMul numType `PrimApp` tup2 (x, y)

mkNeg :: (Elt t, IsNum t) => Exp t -> Exp t
mkNeg x = Exp $ PrimNeg numType `PrimApp` x

mkAbs :: (Elt t, IsNum t) => Exp t -> Exp t
mkAbs x = Exp $ PrimAbs numType `PrimApp` x

mkSig :: (Elt t, IsNum t) => Exp t -> Exp t
mkSig x = Exp $ PrimSig numType `PrimApp` x

-- Operators from Integral & Bits

mkQuot :: (Elt t, IsIntegral t) => Exp t -> Exp t -> Exp t
mkQuot x y = Exp $ PrimQuot integralType `PrimApp` tup2 (x, y)

mkRem :: (Elt t, IsIntegral t) => Exp t -> Exp t -> Exp t
mkRem x y = Exp $ PrimRem integralType `PrimApp` tup2 (x, y)

mkQuotRem :: (Elt t, IsIntegral t) => Exp t -> Exp t -> (Exp t, Exp t)
mkQuotRem x y = untup2 $ Exp $ PrimQuotRem integralType `PrimApp` tup2 (x ,y)

mkIDiv :: (Elt t, IsIntegral t) => Exp t -> Exp t -> Exp t
mkIDiv x y = Exp $ PrimIDiv integralType `PrimApp` tup2 (x, y)

mkMod :: (Elt t, IsIntegral t) => Exp t -> Exp t -> Exp t
mkMod x y = Exp $ PrimMod integralType `PrimApp` tup2 (x, y)

mkDivMod :: (Elt t, IsIntegral t) => Exp t -> Exp t -> (Exp t, Exp t)
mkDivMod x y = untup2 $ Exp $ PrimDivMod integralType `PrimApp` tup2 (x ,y)

mkBAnd :: (Elt t, IsIntegral t) => Exp t -> Exp t -> Exp t
mkBAnd x y = Exp $ PrimBAnd integralType `PrimApp` tup2 (x, y)

mkBOr :: (Elt t, IsIntegral t) => Exp t -> Exp t -> Exp t
mkBOr x y = Exp $ PrimBOr integralType `PrimApp` tup2 (x, y)

mkBXor :: (Elt t, IsIntegral t) => Exp t -> Exp t -> Exp t
mkBXor x y = Exp $ PrimBXor integralType `PrimApp` tup2 (x, y)

mkBNot :: (Elt t, IsIntegral t) => Exp t -> Exp t
mkBNot x = Exp $ PrimBNot integralType `PrimApp` x

mkBShiftL :: (Elt t, IsIntegral t) => Exp t -> Exp Int -> Exp t
mkBShiftL x i = Exp $ PrimBShiftL integralType `PrimApp` tup2 (x, i)

mkBShiftR :: (Elt t, IsIntegral t) => Exp t -> Exp Int -> Exp t
mkBShiftR x i = Exp $ PrimBShiftR integralType `PrimApp` tup2 (x, i)

mkBRotateL :: (Elt t, IsIntegral t) => Exp t -> Exp Int -> Exp t
mkBRotateL x i = Exp $ PrimBRotateL integralType `PrimApp` tup2 (x, i)

mkBRotateR :: (Elt t, IsIntegral t) => Exp t -> Exp Int -> Exp t
mkBRotateR x i = Exp $ PrimBRotateR integralType `PrimApp` tup2 (x, i)

-- Operators from Fractional

mkFDiv :: (Elt t, IsFloating t) => Exp t -> Exp t -> Exp t
mkFDiv x y = Exp $ PrimFDiv floatingType `PrimApp` tup2 (x, y)

mkRecip :: (Elt t, IsFloating t) => Exp t -> Exp t
mkRecip x = Exp $ PrimRecip floatingType `PrimApp` x

-- Operators from RealFrac

mkTruncate :: (Elt a, Elt b, IsFloating a, IsIntegral b) => Exp a -> Exp b
mkTruncate x = Exp $ PrimTruncate floatingType integralType `PrimApp` x

mkRound :: (Elt a, Elt b, IsFloating a, IsIntegral b) => Exp a -> Exp b
mkRound x = Exp $ PrimRound floatingType integralType `PrimApp` x

mkFloor :: (Elt a, Elt b, IsFloating a, IsIntegral b) => Exp a -> Exp b
mkFloor x = Exp $ PrimFloor floatingType integralType `PrimApp` x

mkCeiling :: (Elt a, Elt b, IsFloating a, IsIntegral b) => Exp a -> Exp b
mkCeiling x = Exp $ PrimCeiling floatingType integralType `PrimApp` x

-- Operators from RealFloat

mkAtan2 :: (Elt t, IsFloating t) => Exp t -> Exp t -> Exp t
mkAtan2 x y = Exp $ PrimAtan2 floatingType `PrimApp` tup2 (x, y)

mkIsNaN :: (Elt t, IsFloating t) => Exp t -> Exp Bool
mkIsNaN x = Exp $ PrimIsNaN floatingType `PrimApp` x

-- FIXME: add missing operations from Floating, RealFrac & RealFloat

-- Relational and equality operators

mkLt :: (Elt t, IsScalar t) => Exp t -> Exp t -> Exp Bool
mkLt x y = Exp $ PrimLt scalarType `PrimApp` tup2 (x, y)

mkGt :: (Elt t, IsScalar t) => Exp t -> Exp t -> Exp Bool
mkGt x y = Exp $ PrimGt scalarType `PrimApp` tup2 (x, y)

mkLtEq :: (Elt t, IsScalar t) => Exp t -> Exp t -> Exp Bool
mkLtEq x y = Exp $ PrimLtEq scalarType `PrimApp` tup2 (x, y)

mkGtEq :: (Elt t, IsScalar t) => Exp t -> Exp t -> Exp Bool
mkGtEq x y = Exp $ PrimGtEq scalarType `PrimApp` tup2 (x, y)

mkEq :: (Elt t, IsScalar t) => Exp t -> Exp t -> Exp Bool
mkEq x y = Exp $ PrimEq scalarType `PrimApp` tup2 (x, y)

mkNEq :: (Elt t, IsScalar t) => Exp t -> Exp t -> Exp Bool
mkNEq x y = Exp $ PrimNEq scalarType `PrimApp` tup2 (x, y)

mkMax :: (Elt t, IsScalar t) => Exp t -> Exp t -> Exp t
mkMax x y = Exp $ PrimMax scalarType `PrimApp` tup2 (x, y)

mkMin :: (Elt t, IsScalar t) => Exp t -> Exp t -> Exp t
mkMin x y = Exp $ PrimMin scalarType `PrimApp` tup2 (x, y)

-- Logical operators

mkLAnd :: Exp Bool -> Exp Bool -> Exp Bool
mkLAnd x y = Exp $ PrimLAnd `PrimApp` tup2 (x, y)

mkLOr :: Exp Bool -> Exp Bool -> Exp Bool
mkLOr x y = Exp $ PrimLOr `PrimApp` tup2 (x, y)

mkLNot :: Exp Bool -> Exp Bool
mkLNot x = Exp $ PrimLNot `PrimApp` x

-- Character conversions

mkOrd :: Exp Char -> Exp Int
mkOrd x = Exp $ PrimOrd `PrimApp` x

mkChr :: Exp Int -> Exp Char
mkChr x = Exp $ PrimChr `PrimApp` x

-- Numeric conversions

mkFromIntegral :: (Elt a, Elt b, IsIntegral a, IsNum b) => Exp a -> Exp b
mkFromIntegral x = Exp $ PrimFromIntegral integralType numType `PrimApp` x

-- Other conversions

mkBoolToInt :: Exp Bool -> Exp Int
mkBoolToInt b = Exp $ PrimBoolToInt `PrimApp` b


-- Auxiliary functions
-- --------------------

infixr 0 $$
($$) :: (b -> a) -> (c -> d -> b) -> c -> d -> a
(f $$ g) x y = f (g x y)

infixr 0 $$$
($$$) :: (b -> a) -> (c -> d -> e -> b) -> c -> d -> e -> a
(f $$$ g) x y z = f (g x y z)

infixr 0 $$$$
($$$$) :: (b -> a) -> (c -> d -> e -> f -> b) -> c -> d -> e -> f -> a
(f $$$$ g) x y z u = f (g x y z u)

infixr 0 $$$$$
($$$$$) :: (b -> a) -> (c -> d -> e -> f -> g -> b) -> c -> d -> e -> f -> g-> a
(f $$$$$ g) x y z u v = f (g x y z u v)


-- Debugging
-- ---------

showPreAccOp :: forall acc seq exp arrs. PreAcc acc seq exp arrs -> String
showPreAccOp (Atag i)           = "Atag " ++ show i
showPreAccOp (Use a)            = "Use "  ++ showArrays a
showPreAccOp Pipe{}             = "Pipe"
showPreAccOp Acond{}            = "Acond"
showPreAccOp Awhile{}           = "Awhile"
showPreAccOp Atuple{}           = "Atuple"
showPreAccOp Aprj{}             = "Aprj"
showPreAccOp Unit{}             = "Unit"
showPreAccOp Generate{}         = "Generate"
showPreAccOp Reshape{}          = "Reshape"
showPreAccOp Replicate{}        = "Replicate"
showPreAccOp Slice{}            = "Slice"
showPreAccOp Map{}              = "Map"
showPreAccOp ZipWith{}          = "ZipWith"
showPreAccOp Fold{}             = "Fold"
showPreAccOp Fold1{}            = "Fold1"
showPreAccOp FoldSeg{}          = "FoldSeg"
showPreAccOp Fold1Seg{}         = "Fold1Seg"
showPreAccOp Scanl{}            = "Scanl"
showPreAccOp Scanl'{}           = "Scanl'"
showPreAccOp Scanl1{}           = "Scanl1"
showPreAccOp Scanr{}            = "Scanr"
showPreAccOp Scanr'{}           = "Scanr'"
showPreAccOp Scanr1{}           = "Scanr1"
showPreAccOp Permute{}          = "Permute"
showPreAccOp Backpermute{}      = "Backpermute"
showPreAccOp Stencil{}          = "Stencil"
showPreAccOp Stencil2{}         = "Stencil2"
showPreAccOp Aforeign{}         = "Aforeign"
showPreAccOp Collect{}          = "Collect"

showPreSeqOp :: PreSeq acc seq exp arrs -> String
showPreSeqOp (StreamIn{})       = "StreamIn"
showPreSeqOp (Subarrays{})      = "Subarrays"
showPreSeqOp (Produce{})        = "Produce"
showPreSeqOp (MapSeq{})         = "MapSeq"
showPreSeqOp (ZipWithSeq{})     = "ZipWithSeq"
showPreSeqOp (MapAccumFlat{})   = "ScanSeq"
showPreSeqOp (FoldSeqFlatten{}) = "FoldSeqFlatten"
showPreSeqOp (Stuple{})         = "Stuple"

showArrays :: forall arrs. Arrays arrs => arrs -> String
showArrays = display . collect (arrays (undefined::arrs)) . fromArr
  where
    collect :: ArraysR a -> a -> [String]
    collect ArraysRunit         _        = []
    collect ArraysRarray        arr      = [showShortendArr arr]
    collect (ArraysRpair r1 r2) (a1, a2) = collect r1 a1 ++ collect r2 a2
    --
    display []  = []
    display [x] = x
    display xs  = "(" ++ intercalate ", " xs ++ ")"


showShortendArr :: Elt e => Array sh e -> String
showShortendArr arr
  = show (take cutoff l) ++ if length l > cutoff then ".." else ""
  where
    l      = toList arr
    cutoff = 5


showPreExpOp :: PreExp acc seq exp t -> String
showPreExpOp (Const c)          = "Const " ++ show c
showPreExpOp (Tag i)            = "Tag" ++ show i
showPreExpOp Tuple{}            = "Tuple"
showPreExpOp Prj{}              = "Prj"
showPreExpOp IndexNil           = "IndexNil"
showPreExpOp IndexCons{}        = "IndexCons"
showPreExpOp IndexHead{}        = "IndexHead"
showPreExpOp IndexTail{}        = "IndexTail"
showPreExpOp IndexTrans{}       = "IndexTrans"
showPreExpOp IndexAny           = "IndexAny"
showPreExpOp IndexSlice{}       = "IndexSlice"
showPreExpOp ToIndex{}          = "ToIndex"
showPreExpOp FromIndex{}        = "FromIndex"
showPreExpOp ToSlice{}          = "ToSlice"
showPreExpOp Cond{}             = "Cond"
showPreExpOp While{}            = "While"
showPreExpOp PrimConst{}        = "PrimConst"
showPreExpOp PrimApp{}          = "PrimApp"
showPreExpOp Index{}            = "Index"
showPreExpOp LinearIndex{}      = "LinearIndex"
showPreExpOp Shape{}            = "Shape"
showPreExpOp ShapeSize{}        = "ShapeSize"
showPreExpOp Intersect{}        = "Intersect"
showPreExpOp Union{}            = "Union"
showPreExpOp Foreign{}          = "Foreign"<|MERGE_RESOLUTION|>--- conflicted
+++ resolved
@@ -265,7 +265,6 @@
                 -> PreAcc acc seq exp arrs
 
 data PreSeq acc seq exp arrs where
-<<<<<<< HEAD
   StreamIn       :: Arrays a
                  => [a]
                  -> PreSeq acc seq exp [a]
@@ -297,96 +296,6 @@
                  -> seq [Array sh e]
                  -> PreSeq acc seq exp [Array sh' e']
 
-=======
-  -- Convert the given Haskell-list of arrays to a sequence.
-  StreamIn :: Arrays a
-           => [a]
-           -> PreSeq acc seq exp [a]
-
-  -- Convert the given array to a sequence.
-  -- Example:
-  -- slix = Z :. All :. Split :. All :. All :. Split
-  --              ^       ^       ^      ^      ^
-  --              |        \     /      /       |
-  --              |         \___/______/_______ Iteration space.
-  --              |            /      /
-  --           Element________/______/
-  --            shape.
-  --
-  ToSeq :: ( Elt e
-           , Slice slix
-           , Division slsix
-           , DivisionSlice slsix ~ slix
-           , Typeable (FullShape slix)
-           , Typeable (SliceShape slix)
-           )
-        => slsix
-        -> acc (Array (FullShape slix) e)
-        -> PreSeq acc seq exp [Array (SliceShape slix) e]
-
-  -- Apply the given the given function to all elements of the given sequence.
-  MapSeq :: (Arrays a, Arrays b)
-         => (Acc a -> acc b)
-         -> seq [a]
-         -> PreSeq acc seq exp [b]
-
-  -- Apply a given binary function pairwise to all elements of the given sequences.
-  -- The length of the result is the length of the shorter of the two argument
-  -- arrays.
-  ZipWithSeq :: (Arrays a, Arrays b, Arrays c)
-             => (Acc a -> Acc b -> acc c)
-             -> seq [a]
-             -> seq [b]
-             -> PreSeq acc seq exp [c]
-
-  -- ScanSeq (+) a0 x. Scan a sequence x by combining each element
-  -- using the given binary operation (+). (+) must be associative:
-  --
-  --   Forall a b c. (a + b) + c = a + (b + c),
-  --
-  -- and a0 must be the identity element for (+):
-  --
-  --   Forall a. a0 + a = a = a + a0.
-  --
-  ScanSeq :: Elt a
-          => (Exp a -> Exp a -> exp a)
-          -> exp a
-          -> seq [Scalar a]
-          -> PreSeq acc seq exp [Scalar a]
-
-  -- FoldSeq (+) a0 x. Fold a sequence x by combining each element
-  -- using the given binary operation (+). (+) must be associative:
-  --
-  --   Forall a b c. (a + b) + c = a + (b + c),
-  --
-  -- and a0 must be the identity element for (+):
-  --
-  --   Forall a. a0 + a = a = a + a0.
-  --
-  FoldSeq :: Elt a
-          => (Exp a -> Exp a -> exp a)
-          -> exp a
-          -> seq [Scalar a]
-          -> PreSeq acc seq exp (Scalar a)
-
-  -- FoldSeqFlatten f a0 x. A specialized version of FoldSeqAct
-  -- where reduction with the companion operator corresponds to
-  -- flattening. f must be semi-associative, with vecotor append (++)
-  -- as the companion operator:
-  --
-  --   Forall b s1 a2 sh2 a2.
-  --     f (f b sh1 a1) sh2 a2 = f b (sh1 ++ sh2) (a1 ++ a2).
-  --
-  -- It is common to ignore the shape vectors, yielding the usual
-  -- semi-associativity law:
-  --
-  --   f b a _ = b + a,
-  --
-  -- for some (+) satisfying:
-  --
-  --   Forall b a1 a2. (b + a1) + a2 = b + (a1 ++ a2).
-  --
->>>>>>> ab589223
   FoldSeqFlatten :: (Arrays a, Shape sh, Elt e)
                  => (Acc a -> Acc (Vector sh) -> Acc (Vector e) -> acc a)
                  -> acc a
