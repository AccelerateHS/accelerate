{-# LANGUAGE BangPatterns #-}

module Main where

import Config
import Digest
import MD5

import Data.Label
import Text.Printf
import Control.Monad
import Control.Applicative
import Criterion.Measurement
import System.IO
import System.Environment
<<<<<<< HEAD
import Data.Array.Accelerate                        ( Z(..), (:.)(..), All(..) , Split(..))
import qualified Data.Array.Accelerate              as A
import qualified Data.Array.Accelerate.Array.Sugar  as Sugar
import qualified Data.ByteString.Lazy.Char8         as L
=======
import Data.Array.Accelerate                            ( Z(..), (:.)(..) )
import Data.Array.Accelerate.Examples.Internal
import qualified Data.Array.Accelerate                  as A
import qualified Data.ByteString.Lazy.Char8             as L
>>>>>>> 2836095a


main :: IO ()
main = do
  initializeTime
  beginMonitoring
  argv                  <- getArgs
  (conf, opts, files)   <- parseArgs options defaults header footer argv

  -- Read the plain text word lists. This creates a vector of MD5 chunks ready
  -- for hashing.
  --
  putStr "Loading dictionary... " >> hFlush stdout
  (tdict, dict) <- time $ readDict conf (get configDict conf)

  let (Z :. _ :. entries) = A.arrayShape dict
  putStrLn $ printf "%d words in %s" entries (secs tdict)

  -- Attempt to recover one hash at a time by comparing it to entries in the
  -- database. This rehashes the entire word list every time, rather than
  -- pre-computing the hashes and performing a lookup. That approach, known as a
  -- rainbow table, while much faster when multiple iterations of the hashing
  -- function are applied, but is defeated by salting passwords. This is true
  -- even if the salt is known, so long as it is unique for each password.
  --
  let backend = get optBackend opts

      recoverSeq hash =
        let abcd = readMD5 hash
            idx  = run1 backend l (A.fromList Z [abcd])
            l digest = A.collect
                     $ A.foldSeq max (-1)
                     $ A.zipWithSeq (hashcatWord digest)
                           (A.toSeq (Z :. All :. Split) (A.use dict))
                           (A.toSeq (Z :. Split) (iota (Sugar.size (Sugar.shape dict))))

            iota n = A.generate (A.index1 (A.constant n)) A.unindex1
        --
        in case idx `A.indexArray` Z of
             -1 -> Nothing
             n  -> Just (extract dict n)

      recover hash =
        let abcd = readMD5 hash
            idx  = run1 backend (hashcatDict (A.use dict)) (A.fromList Z [abcd])
        --
        in case idx `A.indexArray` Z of
             -1 -> Nothing
             n  -> Just (extract dict n)
  
      recoverAll :: [L.ByteString] -> IO (Int,Int)
      recoverAll =
        if get configNoSeq conf
        then go recover
        else go recoverSeq 
        where go rec = foldM (\(i,n) h -> maybe (return (i,n+1)) (\t -> showText h t >> return (i+1,n+1)) (rec h)) (0,0)

      showText hash text = do
        L.putStr hash >> putStr ": " >> L.putStrLn text

  -- Queue up all the message digests to process
  --
  digests <- concat . (map L.pack (get configStrings conf) :)
          <$> mapM (\f -> L.lines `fmap` L.readFile f) files

  -- Run the lookup for each unknown hash against the given wordlists.
  --
  putStrLn "Beginning recovery..."
  (trec, (r, t)) <- time (recoverAll digests)

  -- And print a summary of results
  --
  let percent = fromIntegral r / fromIntegral t * 100.0 :: Double
      persec  = (fromIntegral t * fromIntegral entries) / trec
  putStrLn $ printf "\nRecovered %d/%d (%.2f %%) digests in %s, %s"
                      r t percent
                      (showFFloatSIBase (Just 2) 1000 trec   "s")
                      (showFFloatSIBase (Just 2) 1000 persec "Hash/sec")

  when (r == t) $ putStrLn "All hashes recovered (:"

time :: IO a -> IO (Double, a)
time action = do
  start  <- getTime
  result <- action
  end    <- getTime
  let !delta = end - start
  return (delta, result)
<|MERGE_RESOLUTION|>--- conflicted
+++ resolved
@@ -13,17 +13,11 @@
 import Criterion.Measurement
 import System.IO
 import System.Environment
-<<<<<<< HEAD
-import Data.Array.Accelerate                        ( Z(..), (:.)(..), All(..) , Split(..))
-import qualified Data.Array.Accelerate              as A
-import qualified Data.Array.Accelerate.Array.Sugar  as Sugar
-import qualified Data.ByteString.Lazy.Char8         as L
-=======
-import Data.Array.Accelerate                            ( Z(..), (:.)(..) )
+import Data.Array.Accelerate                            ( Z(..), (:.)(..), All(..) , Split(..))
 import Data.Array.Accelerate.Examples.Internal
 import qualified Data.Array.Accelerate                  as A
+import qualified Data.Array.Accelerate.Array.Sugar      as Sugar
 import qualified Data.ByteString.Lazy.Char8             as L
->>>>>>> 2836095a
 
 
 main :: IO ()
@@ -73,12 +67,12 @@
         in case idx `A.indexArray` Z of
              -1 -> Nothing
              n  -> Just (extract dict n)
-  
+
       recoverAll :: [L.ByteString] -> IO (Int,Int)
       recoverAll =
         if get configNoSeq conf
         then go recover
-        else go recoverSeq 
+        else go recoverSeq
         where go rec = foldM (\(i,n) h -> maybe (return (i,n+1)) (\t -> showText h t >> return (i+1,n+1)) (rec h)) (0,0)
 
       showText hash text = do
