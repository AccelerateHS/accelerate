--- conflicted
+++ resolved
@@ -1,8 +1,5 @@
-<<<<<<< HEAD
-=======
 {-# LANGUAGE BangPatterns #-}
 
->>>>>>> b1c0908a
 module Main where
 
 import Config
@@ -94,9 +91,6 @@
                       (showFFloatSIBase (Just 2) 1000 trec   "s")
                       (showFFloatSIBase (Just 2) 1000 persec "Hash/sec")
 
-<<<<<<< HEAD
-  when (r == t) $ putStrLn "All hashes recovered (:"
-=======
   when (r == t) $ putStrLn "All hashes recovered (:"
 
 time :: IO a -> IO (Double, a)
@@ -106,4 +100,3 @@
   end    <- getTime
   let !delta = end - start
   return (delta, result)
->>>>>>> b1c0908a
