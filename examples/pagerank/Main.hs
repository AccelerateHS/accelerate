{-# LANGUAGE PatternGuards #-}

-- An implementation of PageRank based off of Ben Lippmeier's Repa
-- implementation (http://repa.ouroborus.net/).
--

import Config
import Count
import Rank

import Control.Monad
import Data.Char
import Data.Label                 ( get )
import System.Environment
import System.Exit

import Data.Array.Accelerate.Examples.Internal


main :: IO ()
<<<<<<< HEAD
main
 = do
        beginMonitoring
        argv    <- getArgs
        (config, _, linksPath : titlesPath : _)  <- parseArgs optHelp optBackend options defaults header footer argv

        if get optCount config
          then void (countPages linksPath)
          else rank (get optBackend config) (get optNoSeq config) (get optSteps config) (get optChunkSize config) linksPath titlesPath
=======
main = do
  beginMonitoring
  argv                                     <- getArgs
  (conf, opts, linksPath : titlesPath : _) <- parseArgs options defaults header footer argv

  let backend   = get optBackend opts
      steps     = get configSteps conf
      chunk     = get configChunkSize conf

  if get configCount conf
     then void (countPages linksPath)
     else rank backend steps chunk linksPath titlesPath
>>>>>>> 2836095a
<|MERGE_RESOLUTION|>--- conflicted
+++ resolved
@@ -18,17 +18,6 @@
 
 
 main :: IO ()
-<<<<<<< HEAD
-main
- = do
-        beginMonitoring
-        argv    <- getArgs
-        (config, _, linksPath : titlesPath : _)  <- parseArgs optHelp optBackend options defaults header footer argv
-
-        if get optCount config
-          then void (countPages linksPath)
-          else rank (get optBackend config) (get optNoSeq config) (get optSteps config) (get optChunkSize config) linksPath titlesPath
-=======
 main = do
   beginMonitoring
   argv                                     <- getArgs
@@ -37,8 +26,8 @@
   let backend   = get optBackend opts
       steps     = get configSteps conf
       chunk     = get configChunkSize conf
+      noSeq     = get configNoSeq conf
 
   if get configCount conf
      then void (countPages linksPath)
-     else rank backend steps chunk linksPath titlesPath
->>>>>>> 2836095a
+     else rank backend noSeq steps chunk linksPath titlesPath
