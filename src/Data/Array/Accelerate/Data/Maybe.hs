--- conflicted
+++ resolved
@@ -146,12 +146,8 @@
 
 
 instance Elt a => Elt (Maybe a) where
-<<<<<<< HEAD
+  type EltRepr (Maybe a) = TupleRepr (Word8, EltRepr a)
   eltType          = eltType @(Word8,a)
-=======
-  type EltRepr (Maybe a) = TupleRepr (Word8, EltRepr a)
-  eltType _        = eltType (undefined::(Word8,a))
->>>>>>> c3723bf9
   toElt (((),0),_) = Nothing
   toElt (_     ,x) = Just (toElt x)
   fromElt Nothing  = (((),0), fromElt (evalUndef @a))
