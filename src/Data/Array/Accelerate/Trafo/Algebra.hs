--- conflicted
+++ resolved
@@ -39,16 +39,10 @@
 
 import Data.Bits
 import Data.Monoid
+import Data.Primitive.Vec
 import Data.Text                                                    ( Text )
-<<<<<<< HEAD
 import Prettyprinter
 import Prettyprinter.Render.Text
-=======
-import Data.Primitive.Vec
-import Data.Text.Prettyprint.Doc
-import Data.Text.Prettyprint.Doc.Render.Text
-import GHC.Float                                                    ( float2Double, double2Float )
->>>>>>> f9556e3c
 import Prelude                                                      hiding ( exp )
 import qualified Prelude                                            as P
 
