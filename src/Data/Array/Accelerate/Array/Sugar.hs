{-# LANGUAGE AllowAmbiguousTypes   #-}
{-# LANGUAGE BangPatterns          #-}
{-# LANGUAGE CPP                   #-}
{-# LANGUAGE ConstraintKinds       #-}
{-# LANGUAGE DefaultSignatures     #-}
{-# LANGUAGE DeriveDataTypeable    #-}
{-# LANGUAGE FlexibleContexts      #-}
{-# LANGUAGE FlexibleInstances     #-}
{-# LANGUAGE GADTs                 #-}
{-# LANGUAGE ScopedTypeVariables   #-}
{-# LANGUAGE StandaloneDeriving    #-}
{-# LANGUAGE TemplateHaskell       #-}
{-# LANGUAGE TupleSections         #-}
{-# LANGUAGE TypeApplications      #-}
{-# LANGUAGE TypeFamilies          #-}
{-# LANGUAGE TypeOperators         #-}
{-# LANGUAGE UndecidableInstances  #-}
#if __GLASGOW_HASKELL__ <= 708
{-# OPTIONS_GHC -fno-warn-unrecognised-pragmas #-}
#endif
{-# OPTIONS_HADDOCK hide #-}
-- |
-- Module      : Data.Array.Accelerate.Array.Sugar
-- Copyright   : [2008..2017] Manuel M T Chakravarty, Gabriele Keller
--               [2009..2017] Trevor L. McDonell
--               [2013..2017] Robert Clifton-Everest
--               [2014..2014] Frederik M. Madsen
-- License     : BSD3
--
-- Maintainer  : Trevor L. McDonell <tmcdonell@cse.unsw.edu.au>
-- Stability   : experimental
-- Portability : non-portable (GHC extensions)
--

module Data.Array.Accelerate.Array.Sugar (

  -- * Array representation
  Array(..), Scalar, Vector, Matrix, Segments,
  Arrays(..), ArraysR(..),

  -- * Class of supported surface element types and their mapping to representation types
  Elt(..),

  -- * Derived functions
  liftToElt, liftToElt2, sinkFromElt, sinkFromElt2,

  -- * Array shapes
  DIM0, DIM1, DIM2, DIM3, DIM4, DIM5, DIM6, DIM7, DIM8, DIM9,

  -- * Array indexing and slicing
  Z(..), (:.)(..), All(..), Split(..), Any(..), Divide(..), Shape(..), Slice(..), Division(..),

  -- * Array shape query, indexing, and conversions
  shape, reshape, (!), (!!), allocateArray, fromFunction, fromFunctionM, fromList, toList, concatVectors,

  -- * Tuples
  TupleR, TupleRepr, tuple,
  Tuple(..), IsTuple, fromTuple, toTuple,
  Atuple(..), IsAtuple, fromAtuple, toAtuple,

  -- * Miscellaneous
  showShape, Foreign(..), sliceShape, enumSlices,

) where

-- standard library
import Control.DeepSeq
import Data.Typeable
import GHC.Exts                                                 ( IsList )
import GHC.Generics
import System.IO.Unsafe                                         ( unsafePerformIO )
import Prelude                                                  hiding ( (!!) )
import Language.Haskell.TH                                      hiding ( Foreign )
import qualified GHC.Exts                                       as GHC
import qualified Data.Vector.Unboxed                            as U

-- friends
import Data.Array.Accelerate.Array.Data
import Data.Array.Accelerate.Error
import Data.Array.Accelerate.Orphans                            ()
import Data.Array.Accelerate.Product
import Data.Array.Accelerate.Type
import qualified Data.Array.Accelerate.Array.Representation     as Repr

-- $setup
-- >>> :seti -XOverloadedLists

-- Surface types representing array indices and slices
-- ---------------------------------------------------
--
-- Array indices are snoc type lists.  That is, they're backwards --
-- the end-of-list token, `Z`, occurs first.  For example, the type of a
-- rank-2 array index is @Z :. Int :. Int@.
--
-- In Accelerate the rightmost dimension is the /fastest varying/ or innermost.

-- |Rank-0 index
--
data Z = Z
  deriving (Typeable, Show, Eq)

-- |Increase an index rank by one dimension.  The `:.` operator is
--  used to construct both values and types.
--
infixl 3 :.
data tail :. head = !tail :. !head
  deriving (Typeable, Eq)

-- We don't we use a derived Show instance for (:.) because this will insert
-- parenthesis to demonstrate which order the operator is applied, i.e.:
--
--   (((Z :. z) :. y) :. x)
--
-- This is fine, but I find it a little unsightly. Instead, we drop all
-- parenthesis and just display the shape thus:
--
--   Z :. z :. y :. x
--
-- and then require the down-stream user to wrap the whole thing in parentheses.
-- This works fine for the most important case, which is to show Acc and Exp
-- expressions via the pretty printer, although Show-ing a Shape directly
-- results in no parenthesis being displayed.
--
-- One way around this might be to have specialised instances for DIM1, DIM2,
-- etc.
--
instance (Show sh, Show sz) => Show (sh :. sz) where
  show (sh :. sz) = show sh ++ " :. " ++ show sz

-- | Marker for entire dimensions in 'Data.Array.Accelerate.Language.slice' and
-- 'Data.Array.Accelerate.Language.replicate' descriptors.
--
-- Occurrences of 'All' indicate the dimensions into which the array's existing
-- extent will be placed unchanged.
--
-- See 'Data.Array.Accelerate.Language.slice' and
-- 'Data.Array.Accelerate.Language.replicate' for examples.
--
data All = All
  deriving (Typeable, Show, Eq)

-- | Marker for arbitrary dimensions in 'Data.Array.Accelerate.Language.slice'
-- and 'Data.Array.Accelerate.Language.replicate' descriptors.
--
-- 'Any' can be used in the leftmost position of a slice instead of 'Z',
-- indicating that any dimensionality is admissible in that position.
--
-- See 'Data.Array.Accelerate.Language.slice' and
-- 'Data.Array.Accelerate.Language.replicate' for examples.
--
data Any sh = Any
  deriving (Typeable, Show, Eq)

-- | Marker for splitting along an entire dimension in division descriptors.
--
-- For example, when used in a division descriptor passed to
-- 'Data.Array.Accelerate.toSeq', a `Split` indicates that the array should be
-- divided along this dimension forming the elements of the output sequence.
--
data Split = Split
  deriving (Typeable, Show, Eq)

-- | Marker for arbitrary shapes in slices descriptors, where it is desired to
-- split along an unknown number of dimensions.
--
-- For example, in the following definition, 'Divide' matches against any shape
-- and flattens everything but the innermost dimension.
--
-- > vectors :: (Shape sh, Elt e) => Acc (Array (sh:.Int) e) -> Seq [Vector e]
-- > vectors = toSeq (Divide :. All)
--
data Divide sh = Divide
  deriving (Typeable, Show, Eq)


<<<<<<< HEAD
-- Representation change for array element types
-- ---------------------------------------------
--
-- TLM: Why is EltRepr not an associated type of Elt?
--

-- | Type representation mapping
--
-- We represent tuples by using '()' and '(,)' as type-level nil and snoc to
-- construct snoc-lists of types, and are flattened all the way down to
-- primitive types.
--
type family EltRepr a :: *
type instance EltRepr ()              = ()
type instance EltRepr Z               = ()
type instance EltRepr (t:.h)          = (EltRepr t, EltRepr h)
type instance EltRepr All             = ()
type instance EltRepr (Any Z)         = ()
type instance EltRepr (Any (sh:.Int)) = (EltRepr (Any sh), ())
type instance EltRepr Int             = Int
type instance EltRepr Int8            = Int8
type instance EltRepr Int16           = Int16
type instance EltRepr Int32           = Int32
type instance EltRepr Int64           = Int64
type instance EltRepr Word            = Word
type instance EltRepr Word8           = Word8
type instance EltRepr Word16          = Word16
type instance EltRepr Word32          = Word32
type instance EltRepr Word64          = Word64
type instance EltRepr CShort          = CShort
type instance EltRepr CUShort         = CUShort
type instance EltRepr CInt            = CInt
type instance EltRepr CUInt           = CUInt
type instance EltRepr CLong           = CLong
type instance EltRepr CULong          = CULong
type instance EltRepr CLLong          = CLLong
type instance EltRepr CULLong         = CULLong
type instance EltRepr Half            = Half
type instance EltRepr Float           = Float
type instance EltRepr Double          = Double
type instance EltRepr CFloat          = CFloat
type instance EltRepr CDouble         = CDouble
type instance EltRepr Bool            = Bool
type instance EltRepr Char            = Char
type instance EltRepr CChar           = CChar
type instance EltRepr CSChar          = CSChar
type instance EltRepr CUChar          = CUChar
type instance EltRepr (V2 a)          = V2 a    -- we can only store primitive types in SIMD vectors
type instance EltRepr (V3 a)          = V3 a
type instance EltRepr (V4 a)          = V4 a
type instance EltRepr (V8 a)          = V8 a
type instance EltRepr (V16 a)         = V16 a
type instance EltRepr (a, b)          = TupleRepr (EltRepr a, EltRepr b)
type instance EltRepr (a, b, c)       = TupleRepr (EltRepr a, EltRepr b, EltRepr c)
type instance EltRepr (a, b, c, d)    = TupleRepr (EltRepr a, EltRepr b, EltRepr c, EltRepr d)
type instance EltRepr (a, b, c, d, e) = TupleRepr (EltRepr a, EltRepr b, EltRepr c, EltRepr d, EltRepr e)
type instance EltRepr (a, b, c, d, e, f) = TupleRepr (EltRepr a, EltRepr b, EltRepr c, EltRepr d, EltRepr e, EltRepr f)
type instance EltRepr (a, b, c, d, e, f, g) = TupleRepr (EltRepr a, EltRepr b, EltRepr c, EltRepr d, EltRepr e, EltRepr f, EltRepr g)
type instance EltRepr (a, b, c, d, e, f, g, h) = TupleRepr (EltRepr a, EltRepr b, EltRepr c, EltRepr d, EltRepr e, EltRepr f, EltRepr g, EltRepr h)
type instance EltRepr (a, b, c, d, e, f, g, h, i) = TupleRepr (EltRepr a, EltRepr b, EltRepr c, EltRepr d, EltRepr e, EltRepr f, EltRepr g, EltRepr h, EltRepr i)
type instance EltRepr (a, b, c, d, e, f, g, h, i, j) = TupleRepr (EltRepr a, EltRepr b, EltRepr c, EltRepr d, EltRepr e, EltRepr f, EltRepr g, EltRepr h, EltRepr i, EltRepr j)
type instance EltRepr (a, b, c, d, e, f, g, h, i, j, k) = TupleRepr (EltRepr a, EltRepr b, EltRepr c, EltRepr d, EltRepr e, EltRepr f, EltRepr g, EltRepr h, EltRepr i, EltRepr j, EltRepr k)
type instance EltRepr (a, b, c, d, e, f, g, h, i, j, k, l) = TupleRepr (EltRepr a, EltRepr b, EltRepr c, EltRepr d, EltRepr e, EltRepr f, EltRepr g, EltRepr h, EltRepr i, EltRepr j, EltRepr k, EltRepr l)
type instance EltRepr (a, b, c, d, e, f, g, h, i, j, k, l, m) = TupleRepr (EltRepr a, EltRepr b, EltRepr c, EltRepr d, EltRepr e, EltRepr f, EltRepr g, EltRepr h, EltRepr i, EltRepr j, EltRepr k, EltRepr l, EltRepr m)
type instance EltRepr (a, b, c, d, e, f, g, h, i, j, k, l, m, n) = TupleRepr (EltRepr a, EltRepr b, EltRepr c, EltRepr d, EltRepr e, EltRepr f, EltRepr g, EltRepr h, EltRepr i, EltRepr j, EltRepr k, EltRepr l, EltRepr m, EltRepr n)
type instance EltRepr (a, b, c, d, e, f, g, h, i, j, k, l, m, n, o) = TupleRepr (EltRepr a, EltRepr b, EltRepr c, EltRepr d, EltRepr e, EltRepr f, EltRepr g, EltRepr h, EltRepr i, EltRepr j, EltRepr k, EltRepr l, EltRepr m, EltRepr n, EltRepr o)
type instance EltRepr (a, b, c, d, e, f, g, h, i, j, k, l, m, n, o, p) = TupleRepr (EltRepr a, EltRepr b, EltRepr c, EltRepr d, EltRepr e, EltRepr f, EltRepr g, EltRepr h, EltRepr i, EltRepr j, EltRepr k, EltRepr l, EltRepr m, EltRepr n, EltRepr o, EltRepr p)

type IsTuple = IsProduct Elt

fromTuple :: IsTuple tup => tup -> TupleRepr tup
fromTuple = fromProd @Elt

toTuple :: IsTuple tup => TupleRepr tup -> tup
toTuple = toProd @Elt


-- Array elements (tuples of scalars)
-- ----------------------------------
=======
-- Scalar elements
-- ---------------
>>>>>>> c3723bf9

-- | The 'Elt' class characterises the allowable array element types, and hence
-- the types which can appear in scalar Accelerate expressions of type
-- 'Data.Array.Accelerate.Exp'.
--
-- Accelerate arrays consist of simple atomic types as well as nested tuples
-- thereof, stored efficiently in memory as consecutive unpacked elements
-- without pointers. It roughly consists of:
--
--  * Signed and unsigned integers (8, 16, 32, and 64-bits wide)
--  * Floating point numbers (half, single, and double precision)
--  * 'Char'
--  * 'Bool'
--  * ()
--  * Shapes formed from 'Z' and (':.')
--  * Nested tuples of all of these, currently up to 15-elements wide
--
-- Adding new instances for 'Elt' consists of explaining to Accelerate how to
-- map between your data type and a (tuple of) primitive values. For examples
-- see:
--
--  * "Data.Array.Accelerate.Data.Complex"
--  * "Data.Array.Accelerate.Data.Monoid"
--  * <https://hackage.haskell.org/package/linear-accelerate linear-accelerate>
--  * <https://hackage.haskell.org/package/colour-accelerate colour-accelerate>
--
<<<<<<< HEAD
class (Show a, Typeable a, Typeable (EltRepr a), ArrayElt (EltRepr a))
      => Elt a where
  eltType  :: TupleType (EltRepr a)
  fromElt  :: a -> EltRepr a
  toElt    :: EltRepr a -> a

instance Elt () where
  eltType   = TypeRunit
  fromElt   = id
  toElt     = id

instance Elt Z where
  eltType    = TypeRunit
  fromElt Z  = ()
  toElt ()   = Z

instance (Elt t, Elt h) => Elt (t:.h) where
  eltType         = TypeRpair (eltType @t) (eltType @h)
  fromElt (t:.h)  = (fromElt t, fromElt h)
  toElt (t, h)    = toElt t :. toElt h

instance Elt All where
  eltType       = TypeRunit
=======
class (Show a, Typeable a, Typeable (EltRepr a), ArrayElt (EltRepr a)) => Elt a where
  -- | Type representation mapping, which explains how to convert a type from
  -- the surface type into the internal representation type consisting only of
  -- simple primitive types, unit '()', and pair '(,)'.
  --
  type EltRepr a :: *
  type EltRepr a = GEltRepr () (Rep a)
  --
  eltType  :: {-dummy-} a -> TupleType (EltRepr a)
  fromElt  :: a -> EltRepr a
  toElt    :: EltRepr a -> a

  default eltType
    :: (Generic a, GElt (Rep a), EltRepr a ~ GEltRepr () (Rep a))
    => a
    -> TupleType (EltRepr a)
  eltType _ = geltType @(Rep a) TypeRunit

  default fromElt
    :: (Generic a, GElt (Rep a), EltRepr a ~ GEltRepr () (Rep a))
    => a
    -> EltRepr a
  fromElt = gfromElt () . from

  default toElt
    :: (Generic a, GElt (Rep a), EltRepr a ~ GEltRepr () (Rep a))
    => EltRepr a
    -> a
  toElt = to . snd . gtoElt @(Rep a) @()


class GElt (f :: * -> *) where
  type GEltRepr t f
  geltType :: TupleType t -> TupleType (GEltRepr t f)
  gfromElt :: t -> f a -> GEltRepr t f
  gtoElt   :: GEltRepr t f -> (t, f a)

instance GElt U1 where
  type GEltRepr t U1 = t
  geltType t    =  t
  gfromElt t U1 =  t
  gtoElt   t    = (t, U1)

instance GElt a => GElt (M1 i c a) where
  type GEltRepr t (M1 i c a) = GEltRepr t a
  geltType          = geltType @a
  gfromElt t (M1 x) = gfromElt t x
  gtoElt         x  = let (t, x1) = gtoElt x in (t, M1 x1)

instance Elt a => GElt (K1 i a) where
  type GEltRepr t (K1 i a) = (t, EltRepr a)
  geltType t        = TypeRpair t (eltType (undefined :: a))
  gfromElt t (K1 x) = (t, fromElt x)
  gtoElt     (t, x) = (t, K1 (toElt x))

instance (GElt a, GElt b) => GElt (a :*: b) where
  type GEltRepr t (a :*: b) = GEltRepr (GEltRepr t a) b
  geltType             = geltType @b . geltType @a
  gfromElt t (a :*: b) = gfromElt (gfromElt t a) b
  gtoElt t =
    let (t1, b) = gtoElt t
        (t2, a) = gtoElt t1
    in
    (t2, a :*: b)


instance Elt Z where
  type EltRepr Z = ()
  eltType _      = TypeRunit
  fromElt Z      = ()
  toElt ()       = Z

instance (Elt t, Elt h) => Elt (t:.h) where
  type EltRepr (t:.h) = (EltRepr t, EltRepr h)
  eltType (_::(t:.h)) = TypeRpair (eltType (undefined :: t)) (eltType (undefined :: h))
  fromElt (t:.h)      = (fromElt t, fromElt h)
  toElt (t, h)        = toElt t :. toElt h

instance Elt All where
  type EltRepr All = ()
  eltType _     = TypeRunit
>>>>>>> c3723bf9
  fromElt All   = ()
  toElt ()      = All

instance Elt (Any Z) where
<<<<<<< HEAD
  eltType       = TypeRunit
=======
  type EltRepr (Any Z) = ()
  eltType _     = TypeRunit
>>>>>>> c3723bf9
  fromElt _     = ()
  toElt _       = Any

instance Shape sh => Elt (Any (sh:.Int)) where
<<<<<<< HEAD
  eltType       = TypeRpair (eltType @(Any sh)) TypeRunit
  fromElt _     = (fromElt (Any @sh), ())
=======
  type EltRepr (Any (sh:.Int)) = (EltRepr (Any sh), ())
  eltType _     = TypeRpair (eltType (undefined::Any sh)) TypeRunit
  fromElt _     = (fromElt (undefined :: Any sh), ())
>>>>>>> c3723bf9
  toElt _       = Any

instance Elt Int where
  type EltRepr Int = Int
  eltType       = singletonScalarType
  fromElt       = id
  toElt         = id

instance Elt Int8 where
  type EltRepr Int8 = Int8
  eltType       = singletonScalarType
  fromElt       = id
  toElt         = id

instance Elt Int16 where
  type EltRepr Int16 = Int16
  eltType       = singletonScalarType
  fromElt       = id
  toElt         = id

instance Elt Int32 where
  type EltRepr Int32 = Int32
  eltType       = singletonScalarType
  fromElt       = id
  toElt         = id

instance Elt Int64 where
  type EltRepr Int64 = Int64
  eltType       = singletonScalarType
  fromElt       = id
  toElt         = id

instance Elt Word where
  type EltRepr Word = Word
  eltType       = singletonScalarType
  fromElt       = id
  toElt         = id

instance Elt Word8 where
  type EltRepr Word8 = Word8
  eltType       = singletonScalarType
  fromElt       = id
  toElt         = id

instance Elt Word16 where
  type EltRepr Word16 = Word16
  eltType       = singletonScalarType
  fromElt       = id
  toElt         = id

instance Elt Word32 where
  type EltRepr Word32 = Word32
  eltType       = singletonScalarType
  fromElt       = id
  toElt         = id

instance Elt Word64 where
  type EltRepr Word64 = Word64
  eltType       = singletonScalarType
  fromElt       = id
  toElt         = id

instance Elt CShort where
  type EltRepr CShort = CShort
  eltType       = singletonScalarType
  fromElt       = id
  toElt         = id

instance Elt CUShort where
  type EltRepr CUShort = CUShort
  eltType       = singletonScalarType
  fromElt       = id
  toElt         = id

instance Elt CInt where
  type EltRepr CInt = CInt
  eltType       = singletonScalarType
  fromElt       = id
  toElt         = id

instance Elt CUInt where
  type EltRepr CUInt = CUInt
  eltType       = singletonScalarType
  fromElt       = id
  toElt         = id

instance Elt CLong where
  type EltRepr CLong = CLong
  eltType       = singletonScalarType
  fromElt       = id
  toElt         = id

instance Elt CULong where
  type EltRepr CULong = CULong
  eltType       = singletonScalarType
  fromElt       = id
  toElt         = id

instance Elt CLLong where
  type EltRepr CLLong = CLLong
  eltType       = singletonScalarType
  fromElt       = id
  toElt         = id

instance Elt CULLong where
  type EltRepr CULLong = CULLong
  eltType       = singletonScalarType
  fromElt       = id
  toElt         = id

instance Elt Half where
  type EltRepr Half = Half
  eltType       = singletonScalarType
  fromElt       = id
  toElt         = id

instance Elt Float where
  type EltRepr Float = Float
  eltType       = singletonScalarType
  fromElt       = id
  toElt         = id

instance Elt Double where
  type EltRepr Double = Double
  eltType       = singletonScalarType
  fromElt       = id
  toElt         = id

instance Elt CFloat where
  type EltRepr CFloat = CFloat
  eltType       = singletonScalarType
  fromElt       = id
  toElt         = id

instance Elt CDouble where
  type EltRepr CDouble = CDouble
  eltType       = singletonScalarType
  fromElt       = id
  toElt         = id

instance Elt Bool where
  type EltRepr Bool = Bool
  eltType       = singletonScalarType
  fromElt       = id
  toElt         = id

instance Elt Char where
  type EltRepr Char = Char
  eltType       = singletonScalarType
  fromElt       = id
  toElt         = id

instance Elt CChar where
  type EltRepr CChar = CChar
  eltType       = singletonScalarType
  fromElt       = id
  toElt         = id

instance Elt CSChar where
  type EltRepr CSChar = CSChar
  eltType       = singletonScalarType
  fromElt       = id
  toElt         = id

instance Elt CUChar where
  type EltRepr CUChar = CUChar
  eltType       = singletonScalarType
  fromElt       = id
  toElt         = id

<<<<<<< HEAD
instance (Elt a, Elt b) => Elt (a, b) where
  eltType               = TypeRpair (TypeRpair TypeRunit (eltType @a)) (eltType @b)
  fromElt (a,b)         = (((), fromElt a), fromElt b)
  toElt (((),a),b)      = (toElt a, toElt b)

instance (Elt a, Elt b, Elt c) => Elt (a, b, c) where
  eltType               = TypeRpair (eltType @(a, b)) (eltType @c)
  fromElt (a, b, c)     = (fromElt (a, b), fromElt c)
  toElt (ab, c)         = let (a, b) = toElt ab in (a, b, toElt c)

instance (Elt a, Elt b, Elt c, Elt d) => Elt (a, b, c, d) where
  eltType               = TypeRpair (eltType @(a, b, c)) (eltType @d)
  fromElt (a, b, c, d)  = (fromElt (a, b, c), fromElt d)
  toElt (abc, d)        = let (a, b, c) = toElt abc in (a, b, c, toElt d)

instance (Elt a, Elt b, Elt c, Elt d, Elt e) => Elt (a, b, c, d, e) where
  eltType                 = TypeRpair (eltType @(a, b, c, d)) (eltType @e)
  fromElt (a, b, c, d, e) = (fromElt (a, b, c, d), fromElt e)
  toElt (abcd, e)         = let (a, b, c, d) = toElt abcd in (a, b, c, d, toElt e)

instance (Elt a, Elt b, Elt c, Elt d, Elt e, Elt f) => Elt (a, b, c, d, e, f) where
  eltType                    = TypeRpair (eltType @(a, b, c, d, e)) (eltType @f)
  fromElt (a, b, c, d, e, f) = (fromElt (a, b, c, d, e), fromElt f)
  toElt (abcde, f)           = let (a, b, c, d, e) = toElt abcde in (a, b, c, d, e, toElt f)

instance (Elt a, Elt b, Elt c, Elt d, Elt e, Elt f, Elt g)
  => Elt (a, b, c, d, e, f, g) where
  eltType = TypeRpair (eltType @(a, b, c, d, e, f)) (eltType @g)
  fromElt (a, b, c, d, e, f, g) = (fromElt (a, b, c, d, e, f), fromElt g)
  toElt (abcdef, g) = let (a, b, c, d, e, f) = toElt abcdef
                      in  (a, b, c, d, e, f, toElt g)

instance (Elt a, Elt b, Elt c, Elt d, Elt e, Elt f, Elt g, Elt h)
  => Elt (a, b, c, d, e, f, g, h) where
  eltType = TypeRpair (eltType @(a, b, c, d, e, f, g)) (eltType @h)
  fromElt (a, b, c, d, e, f, g, h) = (fromElt (a, b, c, d, e, f, g), fromElt h)
  toElt (abcdefg, h) = let (a, b, c, d, e, f, g) = toElt abcdefg
                       in  (a, b, c, d, e, f, g, toElt h)

instance (Elt a, Elt b, Elt c, Elt d, Elt e, Elt f, Elt g, Elt h, Elt i)
  => Elt (a, b, c, d, e, f, g, h, i) where
  eltType = TypeRpair (eltType @(a, b, c, d, e, f, g, h)) (eltType @i)
  fromElt (a, b, c, d, e, f, g, h, i) = (fromElt (a, b, c, d, e, f, g, h), fromElt i)
  toElt (abcdefgh, i) = let (a, b, c, d, e, f, g, h) = toElt abcdefgh
                        in  (a, b, c, d, e, f, g, h, toElt i)

instance (Elt a, Elt b, Elt c, Elt d, Elt e, Elt f, Elt g, Elt h, Elt i, Elt j)
  => Elt (a, b, c, d, e, f, g, h, i, j) where
  eltType = TypeRpair (eltType @(a, b, c, d, e, f, g, h, i)) (eltType @j)
  fromElt (a, b, c, d, e, f, g, h, i, j) = (fromElt (a, b, c, d, e, f, g, h, i), fromElt j)
  toElt (abcdefghi, j) = let (a, b, c, d, e, f, g, h, i) = toElt abcdefghi
                         in  (a, b, c, d, e, f, g, h, i, toElt j)

instance (Elt a, Elt b, Elt c, Elt d, Elt e, Elt f, Elt g, Elt h, Elt i, Elt j, Elt k)
  => Elt (a, b, c, d, e, f, g, h, i, j, k) where
  eltType = TypeRpair (eltType @(a, b, c, d, e, f, g, h, i, j)) (eltType @k)
  fromElt (a, b, c, d, e, f, g, h, i, j, k) = (fromElt (a, b, c, d, e, f, g, h, i, j), fromElt k)
  toElt (abcdefghij, k) = let (a, b, c, d, e, f, g, h, i, j) = toElt abcdefghij
                          in  (a, b, c, d, e, f, g, h, i, j, toElt k)

instance (Elt a, Elt b, Elt c, Elt d, Elt e, Elt f, Elt g, Elt h, Elt i, Elt j, Elt k, Elt l)
  => Elt (a, b, c, d, e, f, g, h, i, j, k, l) where
  eltType = TypeRpair (eltType @(a, b, c, d, e, f, g, h, i, j, k)) (eltType @l)
  fromElt (a, b, c, d, e, f, g, h, i, j, k, l) = (fromElt (a, b, c, d, e, f, g, h, i, j, k), fromElt l)
  toElt (abcdefghijk, l) = let (a, b, c, d, e, f, g, h, i, j, k) = toElt abcdefghijk
                           in  (a, b, c, d, e, f, g, h, i, j, k, toElt l)

instance (Elt a, Elt b, Elt c, Elt d, Elt e, Elt f, Elt g, Elt h, Elt i, Elt j, Elt k, Elt l, Elt m)
  => Elt (a, b, c, d, e, f, g, h, i, j, k, l, m) where
  eltType = TypeRpair (eltType @(a, b, c, d, e, f, g, h, i, j, k, l)) (eltType @m)
  fromElt (a, b, c, d, e, f, g, h, i, j, k, l, m) = (fromElt (a, b, c, d, e, f, g, h, i, j, k, l), fromElt m)
  toElt (abcdefghijkl, m) = let (a, b, c, d, e, f, g, h, i, j, k, l) = toElt abcdefghijkl
                            in  (a, b, c, d, e, f, g, h, i, j, k, l, toElt m)

instance (Elt a, Elt b, Elt c, Elt d, Elt e, Elt f, Elt g, Elt h, Elt i, Elt j, Elt k, Elt l, Elt m, Elt n)
  => Elt (a, b, c, d, e, f, g, h, i, j, k, l, m, n) where
  eltType = TypeRpair (eltType @(a, b, c, d, e, f, g, h, i, j, k, l, m)) (eltType @n)
  fromElt (a, b, c, d, e, f, g, h, i, j, k, l, m, n) = (fromElt (a, b, c, d, e, f, g, h, i, j, k, l, m), fromElt n)
  toElt (abcdefghijklm, n) = let (a, b, c, d, e, f, g, h, i, j, k, l, m) = toElt abcdefghijklm
                             in  (a, b, c, d, e, f, g, h, i, j, k, l, m, toElt n)

instance (Elt a, Elt b, Elt c, Elt d, Elt e, Elt f, Elt g, Elt h, Elt i, Elt j, Elt k, Elt l, Elt m, Elt n, Elt o)
  => Elt (a, b, c, d, e, f, g, h, i, j, k, l, m, n, o) where
  eltType = TypeRpair (eltType @(a, b, c, d, e, f, g, h, i, j, k, l, m, n)) (eltType @o)
  fromElt (a, b, c, d, e, f, g, h, i, j, k, l, m, n, o) = (fromElt (a, b, c, d, e, f, g, h, i, j, k, l, m, n), fromElt o)
  toElt (abcdefghijklmn, o) = let (a, b, c, d, e, f, g, h, i, j, k, l, m, n) = toElt abcdefghijklmn
                              in  (a, b, c, d, e, f, g, h, i, j, k, l, m, n, toElt o)

instance (Elt a, Elt b, Elt c, Elt d, Elt e, Elt f, Elt g, Elt h, Elt i, Elt j, Elt k, Elt l, Elt m, Elt n, Elt o, Elt p)
  => Elt (a, b, c, d, e, f, g, h, i, j, k, l, m, n, o, p) where
  eltType = TypeRpair (eltType @(a, b, c, d, e, f, g, h, i, j, k, l, m, n, o)) (eltType @p)
  fromElt (a, b, c, d, e, f, g, h, i, j, k, l, m, n, o, p) = (fromElt (a, b, c, d, e, f, g, h, i, j, k, l, m, n, o), fromElt p)
  toElt (abcdefghijklmno, p) = let (a, b, c, d, e, f, g, h, i, j, k, l, m, n, o) = toElt abcdefghijklmno
                               in  (a, b, c, d, e, f, g, h, i, j, k, l, m, n, o, toElt p)
=======
instance Elt ()
instance (Elt a, Elt b) => Elt (a, b)
instance (Elt a, Elt b, Elt c) => Elt (a, b, c)
instance (Elt a, Elt b, Elt c, Elt d) => Elt (a, b, c, d)
instance (Elt a, Elt b, Elt c, Elt d, Elt e) => Elt (a, b, c, d, e)
instance (Elt a, Elt b, Elt c, Elt d, Elt e, Elt f) => Elt (a, b, c, d, e, f)
instance (Elt a, Elt b, Elt c, Elt d, Elt e, Elt f, Elt g)
  => Elt (a, b, c, d, e, f, g)
instance (Elt a, Elt b, Elt c, Elt d, Elt e, Elt f, Elt g, Elt h)
  => Elt (a, b, c, d, e, f, g, h)
instance (Elt a, Elt b, Elt c, Elt d, Elt e, Elt f, Elt g, Elt h, Elt i)
  => Elt (a, b, c, d, e, f, g, h, i)
instance (Elt a, Elt b, Elt c, Elt d, Elt e, Elt f, Elt g, Elt h, Elt i, Elt j)
  => Elt (a, b, c, d, e, f, g, h, i, j)
instance (Elt a, Elt b, Elt c, Elt d, Elt e, Elt f, Elt g, Elt h, Elt i, Elt j, Elt k)
  => Elt (a, b, c, d, e, f, g, h, i, j, k)
instance (Elt a, Elt b, Elt c, Elt d, Elt e, Elt f, Elt g, Elt h, Elt i, Elt j, Elt k, Elt l)
  => Elt (a, b, c, d, e, f, g, h, i, j, k, l)
instance (Elt a, Elt b, Elt c, Elt d, Elt e, Elt f, Elt g, Elt h, Elt i, Elt j, Elt k, Elt l, Elt m)
  => Elt (a, b, c, d, e, f, g, h, i, j, k, l, m)
instance (Elt a, Elt b, Elt c, Elt d, Elt e, Elt f, Elt g, Elt h, Elt i, Elt j, Elt k, Elt l, Elt m, Elt n)
  => Elt (a, b, c, d, e, f, g, h, i, j, k, l, m, n)
instance (Elt a, Elt b, Elt c, Elt d, Elt e, Elt f, Elt g, Elt h, Elt i, Elt j, Elt k, Elt l, Elt m, Elt n, Elt o)
  => Elt (a, b, c, d, e, f, g, h, i, j, k, l, m, n, o)
instance (Elt a, Elt b, Elt c, Elt d, Elt e, Elt f, Elt g, Elt h, Elt i, Elt j, Elt k, Elt l, Elt m, Elt n, Elt o, Elt p)
  => Elt (a, b, c, d, e, f, g, h, i, j, k, l, m, n, o, p)
>>>>>>> c3723bf9

--  Convenience functions
--
<<<<<<< HEAD

singletonScalarType :: IsScalar a => TupleType a
singletonScalarType = TypeRscalar scalarType
=======
singletonScalarType :: IsScalar a => a -> TupleType a
singletonScalarType _ = TypeRscalar scalarType
>>>>>>> c3723bf9

{-# INLINE liftToElt #-}
liftToElt :: (Elt a, Elt b)
          => (EltRepr a -> EltRepr b)
          -> (a -> b)
liftToElt f = toElt . f . fromElt

{-# INLINE liftToElt2 #-}
liftToElt2 :: (Elt a, Elt b, Elt c)
           => (EltRepr a -> EltRepr b -> EltRepr c)
           -> (a -> b -> c)
liftToElt2 f x y = toElt $ f (fromElt x) (fromElt y)

{-# INLINE sinkFromElt #-}
sinkFromElt :: (Elt a, Elt b)
            => (a -> b)
            -> (EltRepr a -> EltRepr b)
sinkFromElt f = fromElt . f . toElt

{-# INLINE sinkFromElt2 #-}
sinkFromElt2 :: (Elt a, Elt b, Elt c)
             => (a -> b -> c)
             -> (EltRepr a -> EltRepr b -> EltRepr c)
sinkFromElt2 f x y = fromElt $ f (toElt x) (toElt y)

-- {-# RULES
-- "fromElt/toElt" forall e. fromElt (toElt e) = e
-- "toElt/fromElt" forall e. toElt (fromElt e) = e
-- #-}


-- Foreign functions
-- -----------------

-- Class for backends to choose their own representation of foreign functions.
-- By default it has no instances. If a backend wishes to have an FFI it must
-- provide an instance.
--
class Typeable asm => Foreign asm where

  -- Backends should be able to produce a string representation of the foreign
  -- function for pretty printing, typically the name of the function.
  strForeign :: asm args -> String
  strForeign _ = "<foreign>"

  -- Backends which want to support compile-time embedding must be able to lift
  -- the foreign function into Template Haskell
  liftForeign :: asm args -> Q (TExp (asm args))
  liftForeign _ = $internalError "liftForeign" "not supported by this backend"


-- Tuple representation
-- --------------------

-- |The tuple representation is equivalent to the product representation.
--
type TupleRepr a = ProdRepr a
type TupleR a    = ProdR Elt a
type IsTuple     = IsProduct Elt

-- |We represent tuples as heterogeneous lists, typed by a type list.
--
data Tuple c t where
  NilTup  ::                              Tuple c ()
  SnocTup :: Elt t => Tuple c s -> c t -> Tuple c (s, t)

-- TLM: It is irritating that we need a separate data type for tuples of scalars
--   vs. arrays, purely to carry the class constraint.
--
-- | Tuples of Arrays.  Note that this carries the `Arrays` class
--   constraint rather than `Elt` in the case of tuples of scalars.
--
data Atuple c t where
  NilAtup  ::                                  Atuple c ()
  SnocAtup :: Arrays a => Atuple c s -> c a -> Atuple c (s, a)

-- |Tuple reification
--
tuple :: IsTuple tup => {- dummy -} tup -> TupleR (TupleRepr tup)
tuple = prod (Proxy :: Proxy Elt)

fromTuple :: IsTuple tup => tup -> TupleRepr tup
fromTuple = fromProd (Proxy :: Proxy Elt)

toTuple :: IsTuple tup => TupleRepr tup -> tup
toTuple = toProd (Proxy :: Proxy Elt)


type IsAtuple = IsProduct Arrays

fromAtuple :: IsAtuple tup => tup -> TupleRepr tup
fromAtuple = fromProd @Arrays

toAtuple :: IsAtuple tup => TupleRepr tup -> tup
toAtuple = toProd @Arrays


-- Arrays
-- ------

-- | The 'Arrays' class characterises the types which can appear in collective
-- Accelerate computations of type 'Data.Array.Accelerate.Acc'.
--
-- 'Arrays' consists of nested tuples of individual 'Array's, currently up to
-- 16-elements wide. Accelerate computations can thereby return multiple
-- results.
--
class (Typeable a, Typeable (ArrRepr a)) => Arrays a where
<<<<<<< HEAD
  arrays  :: ArraysR (ArrRepr a)
  flavour :: ArraysFlavour a
  --
  toArr   :: ArrRepr  a -> a
  fromArr :: a -> ArrRepr  a
=======
  -- | Type representation mapping, which explains how to convert from the
  -- surface type into the internal representation type, which consists only of
  -- 'Array', and '()' and '(,)' as type-level nil and snoc.
  --
  type ArrRepr a :: *
  type ArrRepr a = GArrRepr () (Rep a)

  arrays   :: a {- dummy -} -> ArraysR (ArrRepr a)
  toArr    :: ArrRepr  a -> a
  fromArr  :: a -> ArrRepr  a
>>>>>>> c3723bf9

  default arrays
    :: (Generic a, GArrays (Rep a), ArrRepr a ~ GArrRepr () (Rep a))
    => a -> ArraysR (ArrRepr a)
  arrays _ = garrays @(Rep a) ArraysRunit

  default toArr
    :: (Generic a, GArrays (Rep a), ArrRepr a ~ GArrRepr () (Rep a))
    => ArrRepr a -> a
  toArr = to . snd . gtoArr @(Rep a) @()

  default fromArr
    :: (Generic a, GArrays (Rep a), ArrRepr a ~ GArrRepr () (Rep a))
    => a -> ArrRepr a
  fromArr = (`gfromArr` ()) . from

  -- flavour :: a {- dummy -} -> ArraysFlavour a
  -- default flavour
  --   :: (Generic a, GArrays (Rep a), GArrFlav (Rep a) ~ a, ArrRepr a ~ GArrRepr () (Rep a))
  --   => a -> ArraysFlavour a
  -- flavour _ = gflavour @(Rep a)


class GArrays (f :: * -> *) where
  type GArrRepr t f
  garrays  :: ArraysR t -> ArraysR (GArrRepr t f)
  gfromArr :: f a -> t -> GArrRepr t f
  gtoArr   :: GArrRepr t f -> (t, f a)

instance GArrays U1 where
  type GArrRepr t U1 = t
  garrays       =  id
  gfromArr U1   =  id
  gtoArr      t = (t, U1)

instance GArrays a => GArrays (M1 i c a) where
  type GArrRepr t (M1 i c a) = GArrRepr t a
  garrays         = garrays @a
  gfromArr (M1 x) = gfromArr x
  gtoArr       x  = let (t, x1) = gtoArr x in (t, M1 x1)

instance Arrays a => GArrays (K1 i a) where
  type GArrRepr t (K1 i a) = (t, ArrRepr a)
  garrays         t = ArraysRpair t (arrays (undefined :: a))
  gfromArr (K1 x) t = (t, fromArr x)
  gtoArr   (t, x)   = (t, K1 (toArr x))

instance (GArrays a, GArrays b) => GArrays (a :*: b) where
  type GArrRepr t (a :*: b) = GArrRepr (GArrRepr t a) b
  garrays            = garrays @b . garrays @a
  gfromArr (a :*: b) = gfromArr b . gfromArr a
  gtoArr t =
    let (t1, b) = gtoArr t
        (t2, a) = gtoArr t1
    in
    (t2, a :*: b)

<<<<<<< HEAD
instance Arrays () where
  arrays  = ArraysRunit
  flavour = ArraysFunit
  --
  fromArr = id
  toArr   = id

instance (Shape sh, Elt e) => Arrays (Array sh e) where
  arrays  = ArraysRarray
  flavour = ArraysFarray
  --
  fromArr = id
  toArr   = id

instance (Arrays a, Arrays b) => Arrays (a, b) where
  arrays  = ArraysRpair (ArraysRpair ArraysRunit (arrays @a)) (arrays @b)
  flavour = ArraysFtuple
  --
  fromArr (a, b)       = (((), fromArr a), fromArr b)
  toArr   (((),a), b)  = (toArr a, toArr b)

instance (Arrays a, Arrays b, Arrays c) => Arrays (a, b, c) where
  arrays  = ArraysRpair (arrays @(a, b)) (arrays @c)
  flavour = ArraysFtuple
  --
  fromArr (a, b, c)    = (fromArr (a, b), fromArr c)
  toArr   (ab, c)      = let (a, b) = toArr ab in (a, b, toArr c)

instance (Arrays a, Arrays b, Arrays c, Arrays d) => Arrays (a, b, c, d) where
  arrays  = ArraysRpair (arrays @(a, b, c)) (arrays @d)
  flavour = ArraysFtuple
  --
  fromArr (a, b, c, d) = (fromArr (a, b, c), fromArr d)
  toArr   (abc, d)     = let (a, b, c) = toArr abc in (a, b, c, toArr d)

instance (Arrays a, Arrays b, Arrays c, Arrays d, Arrays e) => Arrays (a, b, c, d, e) where
  arrays  = ArraysRpair (arrays @(a, b, c, d)) (arrays @e)
  flavour = ArraysFtuple
  --
  fromArr (a, b, c, d, e) = (fromArr (a, b, c, d), fromArr e)
  toArr   (abcd, e)       = let (a, b, c, d) = toArr abcd in (a, b, c, d, toArr e)

instance (Arrays a, Arrays b, Arrays c, Arrays d, Arrays e, Arrays f)
  => Arrays (a, b, c, d, e, f) where
  arrays  = ArraysRpair (arrays @(a, b, c, d, e)) (arrays @f)
  flavour = ArraysFtuple
  --
  fromArr (a, b, c, d, e, f) = (fromArr (a, b, c, d, e), fromArr f)
  toArr   (abcde, f)         = let (a, b, c, d, e) = toArr abcde
                               in (a, b, c, d, e, toArr f)

instance (Arrays a, Arrays b, Arrays c, Arrays d, Arrays e, Arrays f, Arrays g)
  => Arrays (a, b, c, d, e, f, g) where
  arrays  = ArraysRpair (arrays @(a, b, c, d, e, f)) (arrays @g)
  flavour = ArraysFtuple
  --
  fromArr (a, b, c, d, e, f, g) = (fromArr (a, b, c, d, e, f), fromArr g)
  toArr   (abcdef, g)           = let (a, b, c, d, e, f) = toArr abcdef
                                  in (a, b, c, d, e, f, toArr g)

instance (Arrays a, Arrays b, Arrays c, Arrays d, Arrays e, Arrays f, Arrays g, Arrays h)
  => Arrays (a, b, c, d, e, f, g, h) where
  arrays  = ArraysRpair (arrays @(a, b, c, d, e, f, g)) (arrays @h)
  flavour = ArraysFtuple
  --
  fromArr (a, b, c, d, e, f, g, h) = (fromArr (a, b, c, d, e, f, g), fromArr h)
  toArr   (abcdefg, h)             = let (a, b, c, d, e, f, g) = toArr abcdefg
                                     in (a, b, c, d, e, f, g, toArr h)

instance (Arrays a, Arrays b, Arrays c, Arrays d, Arrays e, Arrays f, Arrays g, Arrays h, Arrays i)
  => Arrays (a, b, c, d, e, f, g, h, i) where
  arrays  = ArraysRpair (arrays @(a, b, c, d, e, f, g, h)) (arrays @i)
  flavour = ArraysFtuple
  --
  fromArr (a, b, c, d, e, f, g, h, i) = (fromArr (a, b, c, d, e, f, g, h), fromArr i)
  toArr   (abcdefgh, i)               = let (a, b, c, d, e, f, g, h) = toArr abcdefgh
                                        in (a, b, c, d, e, f, g, h, toArr i)

instance (Arrays a, Arrays b, Arrays c, Arrays d, Arrays e, Arrays f, Arrays g, Arrays h, Arrays i, Arrays j)
  => Arrays (a, b, c, d, e, f, g, h, i, j) where
  arrays  = ArraysRpair (arrays @(a, b, c, d, e, f, g, h, i)) (arrays @j)
  flavour = ArraysFtuple
  --
  fromArr (a, b, c, d, e, f, g, h, i, j) = (fromArr (a, b, c, d, e, f, g, h, i), fromArr j)
  toArr   (abcdefghi, j) = let (a, b, c, d, e, f, g, h, i) = toArr abcdefghi
                           in (a, b, c, d, e, f, g, h, i, toArr j)

instance (Arrays a, Arrays b, Arrays c, Arrays d, Arrays e, Arrays f, Arrays g, Arrays h, Arrays i, Arrays j, Arrays k)
  => Arrays (a, b, c, d, e, f, g, h, i, j, k) where
  arrays  = ArraysRpair (arrays @(a, b, c, d, e, f, g, h, i, j)) (arrays @k)
  flavour = ArraysFtuple
  --
  fromArr (a, b, c, d, e, f, g, h, i, j, k) = (fromArr (a, b, c, d, e, f, g, h, i, j), fromArr k)
  toArr   (abcdefghij, k) = let (a, b, c, d, e, f, g, h, i, j) = toArr abcdefghij
                            in (a, b, c, d, e, f, g, h, i, j, toArr k)

instance (Arrays a, Arrays b, Arrays c, Arrays d, Arrays e, Arrays f, Arrays g, Arrays h, Arrays i, Arrays j, Arrays k, Arrays l)
  => Arrays (a, b, c, d, e, f, g, h, i, j, k, l) where
  arrays  = ArraysRpair (arrays @(a, b, c, d, e, f, g, h, i, j, k)) (arrays @l)
  flavour = ArraysFtuple
  --
  fromArr (a, b, c, d, e, f, g, h, i, j, k, l) = (fromArr (a, b, c, d, e, f, g, h, i, j, k), fromArr l)
  toArr   (abcdefghijk, l) = let (a, b, c, d, e, f, g, h, i, j, k) = toArr abcdefghijk
                             in (a, b, c, d, e, f, g, h, i, j, k, toArr l)

instance (Arrays a, Arrays b, Arrays c, Arrays d, Arrays e, Arrays f, Arrays g, Arrays h, Arrays i, Arrays j, Arrays k, Arrays l, Arrays m)
  => Arrays (a, b, c, d, e, f, g, h, i, j, k, l, m) where
  arrays  = ArraysRpair (arrays @(a, b, c, d, e, f, g, h, i, j, k, l)) (arrays @m)
  flavour = ArraysFtuple
  --
  fromArr (a, b, c, d, e, f, g, h, i, j, k, l, m) = (fromArr (a, b, c, d, e, f, g, h, i, j, k, l), fromArr m)
  toArr   (abcdefghijkl, m) = let (a, b, c, d, e, f, g, h, i, j, k, l) = toArr abcdefghijkl
                              in (a, b, c, d, e, f, g, h, i, j, k, l, toArr m)

instance (Arrays a, Arrays b, Arrays c, Arrays d, Arrays e, Arrays f, Arrays g, Arrays h, Arrays i, Arrays j, Arrays k, Arrays l, Arrays m, Arrays n)
  => Arrays (a, b, c, d, e, f, g, h, i, j, k, l, m, n) where
  arrays  = ArraysRpair (arrays @(a, b, c, d, e, f, g, h, i, j, k, l, m)) (arrays @n)
  flavour = ArraysFtuple
  --
  fromArr (a, b, c, d, e, f, g, h, i, j, k, l, m, n) = (fromArr (a, b, c, d, e, f, g, h, i, j, k, l, m), fromArr n)
  toArr   (abcdefghijklm, n) = let (a, b, c, d, e, f, g, h, i, j, k, l, m) = toArr abcdefghijklm
                               in (a, b, c, d, e, f, g, h, i, j, k, l, m, toArr n)

instance (Arrays a, Arrays b, Arrays c, Arrays d, Arrays e, Arrays f, Arrays g, Arrays h, Arrays i, Arrays j, Arrays k, Arrays l, Arrays m, Arrays n, Arrays o)
  => Arrays (a, b, c, d, e, f, g, h, i, j, k, l, m, n, o) where
  arrays  = ArraysRpair (arrays @(a, b, c, d, e, f, g, h, i, j, k, l, m, n)) (arrays @o)
  flavour = ArraysFtuple
  --
  fromArr (a, b, c, d, e, f, g, h, i, j, k, l, m, n, o) = (fromArr (a, b, c, d, e, f, g, h, i, j, k, l, m, n), fromArr o)
  toArr   (abcdefghijklmn, o) = let (a, b, c, d, e, f, g, h, i, j, k, l, m, n) = toArr abcdefghijklmn
                                in (a, b, c, d, e, f, g, h, i, j, k, l, m, n, toArr o)

instance (Arrays a, Arrays b, Arrays c, Arrays d, Arrays e, Arrays f, Arrays g, Arrays h, Arrays i, Arrays j, Arrays k, Arrays l, Arrays m, Arrays n, Arrays o, Arrays p)
  => Arrays (a, b, c, d, e, f, g, h, i, j, k, l, m, n, o, p) where
  arrays  = ArraysRpair (arrays @(a, b, c, d, e, f, g, h, i, j, k, l, m, n, o)) (arrays @p)
  flavour = ArraysFtuple
  --
  fromArr (a, b, c, d, e, f, g, h, i, j, k, l, m, n, o, p) = (fromArr (a, b, c, d, e, f, g, h, i, j, k, l, m, n, o), fromArr p)
  toArr   (abcdefghijklmno, p) = let (a, b, c, d, e, f, g, h, i, j, k, l, m, n, o) = toArr abcdefghijklmno
                                 in (a, b, c, d, e, f, g, h, i, j, k, l, m, n, o, toArr p)
=======

instance (Shape sh, Elt e) => Arrays (Array sh e) where
  type ArrRepr (Array sh e) = Array sh e
  arrays _      = ArraysRarray
  toArr         = id
  fromArr       = id

instance Arrays ()
instance (Arrays a, Arrays b) => Arrays (a, b)
instance (Arrays a, Arrays b, Arrays c) => Arrays (a, b, c)
instance (Arrays a, Arrays b, Arrays c, Arrays d) => Arrays (a, b, c, d)
instance (Arrays a, Arrays b, Arrays c, Arrays d, Arrays e) => Arrays (a, b, c, d, e)
instance (Arrays a, Arrays b, Arrays c, Arrays d, Arrays e, Arrays f)
  => Arrays (a, b, c, d, e, f)
instance (Arrays a, Arrays b, Arrays c, Arrays d, Arrays e, Arrays f, Arrays g)
  => Arrays (a, b, c, d, e, f, g)
instance (Arrays a, Arrays b, Arrays c, Arrays d, Arrays e, Arrays f, Arrays g, Arrays h)
  => Arrays (a, b, c, d, e, f, g, h)
instance (Arrays a, Arrays b, Arrays c, Arrays d, Arrays e, Arrays f, Arrays g, Arrays h, Arrays i)
  => Arrays (a, b, c, d, e, f, g, h, i)
instance (Arrays a, Arrays b, Arrays c, Arrays d, Arrays e, Arrays f, Arrays g, Arrays h, Arrays i, Arrays j)
  => Arrays (a, b, c, d, e, f, g, h, i, j)
instance (Arrays a, Arrays b, Arrays c, Arrays d, Arrays e, Arrays f, Arrays g, Arrays h, Arrays i, Arrays j, Arrays k)
  => Arrays (a, b, c, d, e, f, g, h, i, j, k)
instance (Arrays a, Arrays b, Arrays c, Arrays d, Arrays e, Arrays f, Arrays g, Arrays h, Arrays i, Arrays j, Arrays k, Arrays l)
  => Arrays (a, b, c, d, e, f, g, h, i, j, k, l)
instance (Arrays a, Arrays b, Arrays c, Arrays d, Arrays e, Arrays f, Arrays g, Arrays h, Arrays i, Arrays j, Arrays k, Arrays l, Arrays m)
  => Arrays (a, b, c, d, e, f, g, h, i, j, k, l, m)
instance (Arrays a, Arrays b, Arrays c, Arrays d, Arrays e, Arrays f, Arrays g, Arrays h, Arrays i, Arrays j, Arrays k, Arrays l, Arrays m, Arrays n)
  => Arrays (a, b, c, d, e, f, g, h, i, j, k, l, m, n)
instance (Arrays a, Arrays b, Arrays c, Arrays d, Arrays e, Arrays f, Arrays g, Arrays h, Arrays i, Arrays j, Arrays k, Arrays l, Arrays m, Arrays n, Arrays o)
  => Arrays (a, b, c, d, e, f, g, h, i, j, k, l, m, n, o)
instance (Arrays a, Arrays b, Arrays c, Arrays d, Arrays e, Arrays f, Arrays g, Arrays h, Arrays i, Arrays j, Arrays k, Arrays l, Arrays m, Arrays n, Arrays o, Arrays p)
  => Arrays (a, b, c, d, e, f, g, h, i, j, k, l, m, n, o, p)


-- Array type reification
--
data ArraysR arrs where
  ArraysRunit  ::                                   ArraysR ()
  ArraysRarray :: (Shape sh, Elt e) =>              ArraysR (Array sh e)
  ArraysRpair  :: ArraysR arrs1 -> ArraysR arrs2 -> ArraysR (arrs1, arrs2)

-- data ArraysFlavour arrs where
--   ArraysFunit  ::                                          ArraysFlavour ()
--   ArraysFarray :: (Shape sh, Elt e)                     => ArraysFlavour (Array sh e)
--   ArraysFtuple :: (IsAtuple arrs, ArrRepr arrs ~ (l,r)) => ArraysFlavour arrs
>>>>>>> c3723bf9

-- {-# RULES
-- "fromArr/toArr" forall a. fromArr (toArr a) = a
-- "toArr/fromArr" forall a. toArr (fromArr a) = a
-- #-}


<<<<<<< HEAD
-- Tuple representation
-- --------------------

-- |The tuple representation is equivalent to the product representation.
--
type TupleRepr a = ProdRepr a

-- |We represent tuples as heterogeneous lists, typed by a type list.
--
data Tuple c t where
  NilTup  ::                              Tuple c ()
  SnocTup :: Elt t => Tuple c s -> c t -> Tuple c (s, t)

-- TLM: It is irritating that we need a separate data type for tuples of scalars
--   vs. arrays, purely to carry the class constraint.
--
-- | Tuples of Arrays.  Note that this carries the `Arrays` class
--   constraint rather than `Elt` in the case of tuples of scalars.
--
data Atuple c t where
  NilAtup  ::                                  Atuple c ()
  SnocAtup :: Arrays a => Atuple c s -> c a -> Atuple c (s, a)

-- |Tuple reification
--
type TupleR a = ProdR Elt a

tuple :: forall tup. IsTuple tup => TupleR (TupleRepr tup)
tuple = prod @Elt @tup


=======
>>>>>>> c3723bf9
-- | Dense, regular, multi-dimensional arrays.
--
-- The 'Array' is the core computational unit of Accelerate; all programs in
-- Accelerate take zero or more arrays as input and produce one or more arrays
-- as output. The 'Array' type has two type parameters:
--
--  * /sh/: is the shape of the array, tracking the dimensionality and extent of
--    each dimension of the array; for example, 'DIM1' for one-dimensional
--    'Vector's, 'DIM2' for two-dimensional matrices, and so on.
--  * /e/: represents the type of each element of the array; for example,
--    'Int', 'Float', et cetera.
--
-- Array data is store unboxed in an unzipped struct-of-array representation.
-- Elements are laid out in row-major order (the right-most index of a 'Shape'
-- is the fastest varying). The allowable array element types are members of the
-- 'Elt' class, which roughly consists of:
--
--  * Signed and unsigned integers (8, 16, 32, and 64-bits wide).
--  * Floating point numbers (single and double precision)
--  * 'Char'
--  * 'Bool'
--  * ()
--  * Shapes formed from 'Z' and (':.')
--  * Nested tuples of all of these, currently up to 15-elements wide.
--
-- Note that 'Array' itself is not an allowable element type---there are no
-- nested arrays in Accelerate, regular arrays only!
--
-- If device and host memory are separate, arrays will be transferred to the
-- device when necessary (possibly asynchronously and in parallel with other
-- tasks) and cached on the device if sufficient memory is available. Arrays are
-- made available to embedded language computations via
-- 'Data.Array.Accelerate.use'.
--
-- Section "Getting data in" lists functions for getting data into and out of
-- the 'Array' type.
--
data Array sh e where
  Array :: (Shape sh, Elt e)
        => EltRepr sh                 -- extent of dimensions = shape
        -> ArrayData (EltRepr e)      -- array payload
        -> Array sh e

deriving instance Typeable Array

instance (Eq sh, Eq e) => Eq (Array sh e) where
  arr1@Array{} == arr2@Array{} = shape arr1 == shape arr2 && toList arr1 == toList arr2
  arr1@Array{} /= arr2@Array{} = shape arr1 /= shape arr2 || toList arr1 /= toList arr2

#if __GLASGOW_HASKELL__ >= 710
-- Convert an array to a string, using specialised instances for dimensions
-- zero, one, and two. These are available for ghc-7.10 and later only (earlier
-- versions of ghc would require -XIncoherentInstances in the client module).
--
-- TODO:
--   * Make special formatting optional? It is more difficult to copy/paste the
--     result, for example. Also it does not look good if the matrix row does
--     not fit on a single line.
--   * The AST pretty printer does not use these instances
--
instance Show (Scalar e) where
  show arr@Array{} =
    "Scalar Z " ++ show (toList arr)

instance Show (Vector e) where
  show arr@Array{} =
    "Vector (" ++ showShape (shape arr) ++ ") " ++ show (toList arr)

instance Show (Array DIM2 e) where
  show arr@Array{} =
    "Matrix (" ++ showShape (shape arr) ++ ") " ++ showMat
    where
      Z :. rows :. cols = shape arr
      lengths           = U.generate (rows*cols) (\i -> length (show (arr !! i)))
      widths            = U.generate cols (\c -> U.maximum (U.generate rows (\r -> lengths U.! (r*cols+c))))
      --
      showMat
        | rows * cols == 0 = "[]"
        | otherwise        = "\n  [" ++ ppMat 0 0
      --
      ppMat :: Int -> Int -> String
      ppMat !r !c | c >= cols = ppMat (r+1) 0
      ppMat !r !c             =
        let
            !i    = r*cols+c
            !l    = lengths U.! i
            !w    = widths  U.! c
            !pad  = 1
            cell  = replicate (w-l+pad) ' ' ++ show (arr !! i)
            --
            before
              | r > 0 && c == 0 = "\n   "
              | otherwise       = ""
            --
            after
              | r >= rows-1 && c >= cols-1 = "]"
              | otherwise                  = ',' : ppMat r (c+1)
        in
        before ++ cell ++ after
#endif

-- This is a bit unfortunate, but we need to use an INCOHERENT instance because
-- GHC can't determine that with the above specialisations, a DIM3+ instance
-- covers all remaining possibilities, and lacking a general instance is
-- problematic for operations which want a 'Show (Array sh e)' constraint.
-- Furthermore, those clients are likely to pick this instance, rather than the
-- more specific ones above, which is (perhaps) a little unfortunate.
--
instance {-# INCOHERENT #-} Show (Array sh e) where
  show arr@Array{} =
    "Array (" ++ showShape (shape arr) ++ ") " ++ show (toList arr)

instance Elt e => IsList (Vector e) where
  type Item (Vector e) = e
  toList         = toList
  fromListN n xs = fromList (Z:.n) xs
  fromList xs    = GHC.fromListN (length xs) xs

instance NFData (Array sh e) where
  rnf (Array sh ad) = Repr.size sh `seq` go arrayElt ad `seq` ()
    where
      go :: ArrayEltR e' -> ArrayData e' -> ()
      go ArrayEltRunit         AD_Unit         = ()
      go ArrayEltRint          (AD_Int ua)     = rnf ua
      go ArrayEltRint8         (AD_Int8 ua)    = rnf ua
      go ArrayEltRint16        (AD_Int16 ua)   = rnf ua
      go ArrayEltRint32        (AD_Int32 ua)   = rnf ua
      go ArrayEltRint64        (AD_Int64 ua)   = rnf ua
      go ArrayEltRword         (AD_Word ua)    = rnf ua
      go ArrayEltRword8        (AD_Word8 ua)   = rnf ua
      go ArrayEltRword16       (AD_Word16 ua)  = rnf ua
      go ArrayEltRword32       (AD_Word32 ua)  = rnf ua
      go ArrayEltRword64       (AD_Word64 ua)  = rnf ua
      go ArrayEltRcshort       (AD_CShort ua)  = rnf ua
      go ArrayEltRcushort      (AD_CUShort ua) = rnf ua
      go ArrayEltRcint         (AD_CInt ua)    = rnf ua
      go ArrayEltRcuint        (AD_CUInt ua)   = rnf ua
      go ArrayEltRclong        (AD_CLong ua)   = rnf ua
      go ArrayEltRculong       (AD_CULong ua)  = rnf ua
      go ArrayEltRcllong       (AD_CLLong ua)  = rnf ua
      go ArrayEltRcullong      (AD_CULLong ua) = rnf ua
      go ArrayEltRhalf         (AD_Half ua)    = rnf ua
      go ArrayEltRfloat        (AD_Float ua)   = rnf ua
      go ArrayEltRdouble       (AD_Double ua)  = rnf ua
      go ArrayEltRcfloat       (AD_CFloat ua)  = rnf ua
      go ArrayEltRcdouble      (AD_CDouble ua) = rnf ua
      go ArrayEltRbool         (AD_Bool ua)    = rnf ua
      go ArrayEltRchar         (AD_Char ua)    = rnf ua
      go ArrayEltRcchar        (AD_CChar ua)   = rnf ua
      go ArrayEltRcschar       (AD_CSChar ua)  = rnf ua
      go ArrayEltRcuchar       (AD_CUChar ua)  = rnf ua
      go (ArrayEltRvec r)      (AD_Vec a)      = go r a `seq` ()
      go (ArrayEltRpair r1 r2) (AD_Pair a1 a2) = go r1 a1 `seq` go r2 a2 `seq` ()


-- | Scalar arrays hold a single element
--
type Scalar = Array DIM0

-- | Vectors are one-dimensional arrays
--
type Vector = Array DIM1

-- | Matrices are two-dimensional arrays
--
type Matrix = Array DIM2

-- | Segment descriptor (vector of segment lengths).
--
-- To represent nested one-dimensional arrays, we use a flat array of data
-- values in conjunction with a /segment descriptor/, which stores the lengths
-- of the subarrays.
--
type Segments = Vector

-- Shorthand for common shape types
--
type DIM0 = Z
type DIM1 = DIM0:.Int
type DIM2 = DIM1:.Int
type DIM3 = DIM2:.Int
type DIM4 = DIM3:.Int
type DIM5 = DIM4:.Int
type DIM6 = DIM5:.Int
type DIM7 = DIM6:.Int
type DIM8 = DIM7:.Int
type DIM9 = DIM8:.Int


-- Shape constraints and indexing
-- ------------------------------

-- |Shapes and indices of multi-dimensional arrays
--
class (Elt sh, Elt (Any sh), Repr.Shape (EltRepr sh), FullShape sh ~ sh, CoSliceShape sh ~ sh, SliceShape sh ~ Z)
       => Shape sh where

  -- |Number of dimensions of a /shape/ or /index/ (>= 0).
  rank   :: Int

  -- |Total number of elements in an array of the given /shape/.
  size   :: sh -> Int

  -- |Empty /shape/.
  empty :: sh

  -- |Magic value identifying elements ignored in 'permute'.
  ignore :: sh

  -- |Yield the intersection of two shapes
  intersect :: sh -> sh -> sh

  -- |Yield the union of two shapes
  union :: sh -> sh -> sh

  -- |Map a multi-dimensional index into one in a linear, row-major
  -- representation of the array (first argument is the /shape/, second
  -- argument is the index).
  toIndex   :: sh -> sh -> Int

  -- |Inverse of 'toIndex'.
  fromIndex :: sh -> Int -> sh

  -- |Iterate through the entire shape, applying the function; third argument
  -- combines results and fourth is returned in case of an empty iteration
  -- space; the index space is traversed in row-major order.
  iter  :: sh -> (sh -> a) -> (a -> a -> a) -> a -> a

  -- |Variant of 'iter' without an initial value
  iter1 :: sh -> (sh -> a) -> (a -> a -> a) -> a

  -- |Convert a minpoint-maxpoint index into a /shape/.
  rangeToShape ::  (sh, sh) -> sh

  -- |Convert a /shape/ into a minpoint-maxpoint index.
  shapeToRange ::  sh -> (sh, sh)

  -- |Convert a shape to a list of dimensions.
  shapeToList :: sh -> [Int]

  -- |Convert a list of dimensions into a shape.
  listToShape :: [Int] -> sh

  -- | The slice index for slice specifier 'Any sh'
  sliceAnyIndex  :: Repr.SliceIndex (EltRepr (Any sh)) (EltRepr sh) () (EltRepr sh)

  -- | The slice index for specifying a slice with only the Z component projected
  sliceNoneIndex :: Repr.SliceIndex (EltRepr sh) () (EltRepr sh) (EltRepr sh)

  rank                  = Repr.rank @(EltRepr sh)
  size                  = Repr.size . fromElt
  empty                 = toElt Repr.empty
  -- (#) must be individually defined, as it holds for all instances *except*
  -- the one with the largest arity

  ignore                = toElt Repr.ignore
  intersect sh1 sh2     = toElt (Repr.intersect (fromElt sh1) (fromElt sh2))
  union sh1 sh2         = toElt (Repr.union (fromElt sh1) (fromElt sh2))
  fromIndex sh ix       = toElt (Repr.fromIndex (fromElt sh) ix)
  toIndex sh ix         = Repr.toIndex (fromElt sh) (fromElt ix)

  iter sh f c r         = Repr.iter  (fromElt sh) (f . toElt) c r
  iter1 sh f r          = Repr.iter1 (fromElt sh) (f . toElt) r

  rangeToShape (low, high)
    = toElt (Repr.rangeToShape (fromElt low, fromElt high))
  shapeToRange ix
    = let (low, high) = Repr.shapeToRange (fromElt ix)
      in
      (toElt low, toElt high)

  shapeToList = Repr.shapeToList . fromElt
  listToShape = toElt . Repr.listToShape

instance Shape Z where
  sliceAnyIndex  = Repr.SliceNil
  sliceNoneIndex = Repr.SliceNil

instance Shape sh => Shape (sh:.Int) where
  sliceAnyIndex  = Repr.SliceAll   (sliceAnyIndex  @sh)
  sliceNoneIndex = Repr.SliceFixed (sliceNoneIndex @sh)

-- | Slices, aka generalised indices, as /n/-tuples and mappings of slice
-- indices to slices, co-slices, and slice dimensions
--
class (Elt sl, Shape (SliceShape sl), Shape (CoSliceShape sl), Shape (FullShape sl))
       => Slice sl where
  type SliceShape   sl :: *     -- the projected slice
  type CoSliceShape sl :: *     -- the complement of the slice
  type FullShape    sl :: *     -- the combined dimension
  sliceIndex :: Repr.SliceIndex (EltRepr sl)
                                (EltRepr (SliceShape   sl))
                                (EltRepr (CoSliceShape sl))
                                (EltRepr (FullShape    sl))

instance Slice Z where
  type SliceShape   Z = Z
  type CoSliceShape Z = Z
  type FullShape    Z = Z
  sliceIndex = Repr.SliceNil

instance Slice sl => Slice (sl:.All) where
  type SliceShape   (sl:.All) = SliceShape   sl :. Int
  type CoSliceShape (sl:.All) = CoSliceShape sl
  type FullShape    (sl:.All) = FullShape    sl :. Int
  sliceIndex = Repr.SliceAll (sliceIndex @sl)

instance Slice sl => Slice (sl:.Int) where
  type SliceShape   (sl:.Int) = SliceShape   sl
  type CoSliceShape (sl:.Int) = CoSliceShape sl :. Int
  type FullShape    (sl:.Int) = FullShape    sl :. Int
  sliceIndex = Repr.SliceFixed (sliceIndex @sl)

instance Shape sh => Slice (Any sh) where
  type SliceShape   (Any sh) = sh
  type CoSliceShape (Any sh) = Z
  type FullShape    (Any sh) = sh
  sliceIndex = sliceAnyIndex @sh

-- | Generalised array division, like above but use for splitting an array into
-- many subarrays, as opposed to extracting a single subarray.
--
class (Slice (DivisionSlice sl)) => Division sl where
  type DivisionSlice sl :: *     -- the slice
  slicesIndex :: slix ~ DivisionSlice sl
              => Repr.SliceIndex (EltRepr slix)
                                 (EltRepr (SliceShape   slix))
                                 (EltRepr (CoSliceShape slix))
                                 (EltRepr (FullShape    slix))

instance Division Z where
  type DivisionSlice   Z = Z
  slicesIndex = Repr.SliceNil

instance Division sl => Division (sl:.All) where
  type DivisionSlice  (sl:.All) = DivisionSlice sl :. All
  slicesIndex = Repr.SliceAll (slicesIndex @sl)

instance Division sl => Division (sl:.Split) where
  type DivisionSlice (sl:.Split) = DivisionSlice sl :. Int
  slicesIndex = Repr.SliceFixed (slicesIndex @sl)

instance Shape sh => Division (Any sh) where
  type DivisionSlice (Any sh) = Any sh
  slicesIndex = sliceAnyIndex @sh

instance (Shape sh, Slice sh) => Division (Divide sh) where
  type DivisionSlice (Divide sh) = sh
  slicesIndex = sliceNoneIndex @sh


-- Array operations
-- ----------------

-- | Yield an array's shape
--
shape :: Shape sh => Array sh e -> sh
shape (Array sh _) = toElt sh

-- | Change the shape of an array without altering its contents. The 'size' of
-- the source and result arrays must be identical.
--
reshape :: (Shape sh, Shape sh', Elt e) => sh -> Array sh' e -> Array sh e
reshape sh (Array sh' adata)
  = $boundsCheck "reshape" "shape mismatch" (size sh == Repr.size sh')
  $ Array (fromElt sh) adata

-- | Array indexing
--
infixl 9 !
{-# INLINE (!) #-}
(!) :: Array sh e -> sh -> e
(!) (Array sh adata) ix = toElt (adata `unsafeIndexArrayData` toIndex (toElt sh) ix)

infixl 9 !!
{-# INLINE (!!) #-}
(!!) :: Array sh e -> Int -> e
(!!) (Array _ adata) i = toElt (adata `unsafeIndexArrayData` i)

-- | Create an array from its representation function, applied at each index of
-- the array.
--
{-# INLINEABLE fromFunction #-}
fromFunction :: (Shape sh, Elt e) => sh -> (sh -> e) -> Array sh e
fromFunction sh f = unsafePerformIO $! fromFunctionM sh (return . f)

-- | Create an array using a monadic function applied at each index.
--
-- @since 1.2.0.0
--
{-# INLINEABLE fromFunctionM #-}
fromFunctionM :: (Shape sh, Elt e) => sh -> (sh -> IO e) -> IO (Array sh e)
fromFunctionM sh f = do
  let !n = size sh
  arr <- newArrayData n
  --
  let write !i
        | i >= n    = return ()
        | otherwise = do
            v <- f (fromIndex sh i)
            unsafeWriteArrayData arr i (fromElt v)
            write (i+1)
  --
  write 0
  return $! arr `seq` Array (fromElt sh) arr


-- | Create a vector from the concatenation of the given list of vectors.
--
{-# INLINEABLE concatVectors #-}
concatVectors :: Elt e => [Vector e] -> Vector e
concatVectors vs = adata `seq` Array ((), len) adata
  where
    offsets     = scanl (+) 0 (map (size . shape) vs)
    len         = last offsets
    (adata, _)  = runArrayData $ do
              arr <- newArrayData len
              sequence_ [ unsafeWriteArrayData arr (i + k) (unsafeIndexArrayData ad i)
                        | (Array ((), n) ad, k) <- vs `zip` offsets
                        , i <- [0 .. n - 1] ]
              return (arr, undefined)

-- | Creates a new, uninitialized Accelerate array.
--
{-# INLINEABLE allocateArray #-}
allocateArray :: (Shape sh, Elt e) => sh -> IO (Array sh e)
allocateArray sh = do
  adata  <- newArrayData (size sh)
  return $! Array (fromElt sh) adata


-- | Convert elements of a list into an Accelerate 'Array'.
--
-- This will generate a new multidimensional 'Array' of the specified shape and
-- extent by consuming elements from the list and adding them to the array in
-- row-major order.
--
-- >>> fromList (Z:.10) [0..] :: Vector Int
-- Vector (Z :. 10) [0,1,2,3,4,5,6,7,8,9]
--
-- Note that we pull elements off the list lazily, so infinite lists are
-- accepted:
--
-- >>> fromList (Z:.5:.10) (repeat 0) :: Matrix Float
-- Matrix (Z :. 5 :. 10)
--   [ 0.0, 0.0, 0.0, 0.0, 0.0, 0.0, 0.0, 0.0, 0.0, 0.0,
--     0.0, 0.0, 0.0, 0.0, 0.0, 0.0, 0.0, 0.0, 0.0, 0.0,
--     0.0, 0.0, 0.0, 0.0, 0.0, 0.0, 0.0, 0.0, 0.0, 0.0,
--     0.0, 0.0, 0.0, 0.0, 0.0, 0.0, 0.0, 0.0, 0.0, 0.0,
--     0.0, 0.0, 0.0, 0.0, 0.0, 0.0, 0.0, 0.0, 0.0, 0.0]
--
-- You can also make use of the @OverloadedLists@ extension to produce
-- one-dimensional vectors from a /finite/ list.
--
-- >>> [0..9] :: Vector Int
-- Vector (Z :. 10) [0,1,2,3,4,5,6,7,8,9]
--
-- Note that this requires first traversing the list to determine its length,
-- and then traversing it a second time to collect the elements into the array,
-- thus forcing the spine of the list to be manifest on the heap.
--
{-# INLINEABLE fromList #-}
fromList :: (Shape sh, Elt e) => sh -> [e] -> Array sh e
fromList sh xs = adata `seq` Array (fromElt sh) adata
  where
    -- Assume the array is in dense row-major order. This is safe because
    -- otherwise backends would not be able to directly memcpy.
    --
    !n          = size sh
    (adata, _)  = runArrayData $ do
                    arr <- newArrayData n
                    let go !i _ | i >= n = return ()
                        go !i (v:vs)     = unsafeWriteArrayData arr i (fromElt v) >> go (i+1) vs
                        go _  []         = error "Data.Array.Accelerate.fromList: not enough input data"
                    --
                    go 0 xs
                    return (arr, undefined)

-- | Convert an accelerated 'Array' to a list in row-major order.
--
{-# INLINEABLE toList #-}
toList :: forall sh e. Array sh e -> [e]
toList (Array sh adata) = go 0
  where
    -- Assume underling array is in row-major order. This is safe because
    -- otherwise backends would not be able to directly memcpy.
    --
    !n                  = Repr.size sh
    go !i | i >= n      = []
          | otherwise   = toElt (adata `unsafeIndexArrayData` i) : go (i+1)

-- | Nicely format a shape as a string
--
showShape :: Shape sh => sh -> String
showShape = foldr (\sh str -> str ++ " :. " ++ show sh) "Z" . shapeToList

-- | Project the shape of a slice from the full shape.
--
sliceShape :: forall slix co sl dim. (Shape sl, Shape dim)
           => Repr.SliceIndex slix (EltRepr sl) co (EltRepr dim)
           -> dim
           -> sl
sliceShape slix = toElt . Repr.sliceShape slix . fromElt

-- | Enumerate all slices within a given bound. The innermost dimension
-- changes most rapidly.
--
-- Example:
--
-- > let slix = sliceIndex @(Z :. Int :. Int :. All)
-- >     sh   = Z :. 2 :. 3 :. 1 :: DIM3
-- > in
-- > enumSlices slix sh :: [ Z :. Int :. Int :. All ]
--
enumSlices :: forall slix co sl dim. (Elt slix, Elt dim)
           => Repr.SliceIndex (EltRepr slix) sl co (EltRepr dim)
           -> dim    -- Bounds
           -> [slix] -- All slices within bounds.
enumSlices slix = map toElt . Repr.enumSlices slix . fromElt
<|MERGE_RESOLUTION|>--- conflicted
+++ resolved
@@ -173,90 +173,8 @@
   deriving (Typeable, Show, Eq)
 
 
-<<<<<<< HEAD
--- Representation change for array element types
--- ---------------------------------------------
---
--- TLM: Why is EltRepr not an associated type of Elt?
---
-
--- | Type representation mapping
---
--- We represent tuples by using '()' and '(,)' as type-level nil and snoc to
--- construct snoc-lists of types, and are flattened all the way down to
--- primitive types.
---
-type family EltRepr a :: *
-type instance EltRepr ()              = ()
-type instance EltRepr Z               = ()
-type instance EltRepr (t:.h)          = (EltRepr t, EltRepr h)
-type instance EltRepr All             = ()
-type instance EltRepr (Any Z)         = ()
-type instance EltRepr (Any (sh:.Int)) = (EltRepr (Any sh), ())
-type instance EltRepr Int             = Int
-type instance EltRepr Int8            = Int8
-type instance EltRepr Int16           = Int16
-type instance EltRepr Int32           = Int32
-type instance EltRepr Int64           = Int64
-type instance EltRepr Word            = Word
-type instance EltRepr Word8           = Word8
-type instance EltRepr Word16          = Word16
-type instance EltRepr Word32          = Word32
-type instance EltRepr Word64          = Word64
-type instance EltRepr CShort          = CShort
-type instance EltRepr CUShort         = CUShort
-type instance EltRepr CInt            = CInt
-type instance EltRepr CUInt           = CUInt
-type instance EltRepr CLong           = CLong
-type instance EltRepr CULong          = CULong
-type instance EltRepr CLLong          = CLLong
-type instance EltRepr CULLong         = CULLong
-type instance EltRepr Half            = Half
-type instance EltRepr Float           = Float
-type instance EltRepr Double          = Double
-type instance EltRepr CFloat          = CFloat
-type instance EltRepr CDouble         = CDouble
-type instance EltRepr Bool            = Bool
-type instance EltRepr Char            = Char
-type instance EltRepr CChar           = CChar
-type instance EltRepr CSChar          = CSChar
-type instance EltRepr CUChar          = CUChar
-type instance EltRepr (V2 a)          = V2 a    -- we can only store primitive types in SIMD vectors
-type instance EltRepr (V3 a)          = V3 a
-type instance EltRepr (V4 a)          = V4 a
-type instance EltRepr (V8 a)          = V8 a
-type instance EltRepr (V16 a)         = V16 a
-type instance EltRepr (a, b)          = TupleRepr (EltRepr a, EltRepr b)
-type instance EltRepr (a, b, c)       = TupleRepr (EltRepr a, EltRepr b, EltRepr c)
-type instance EltRepr (a, b, c, d)    = TupleRepr (EltRepr a, EltRepr b, EltRepr c, EltRepr d)
-type instance EltRepr (a, b, c, d, e) = TupleRepr (EltRepr a, EltRepr b, EltRepr c, EltRepr d, EltRepr e)
-type instance EltRepr (a, b, c, d, e, f) = TupleRepr (EltRepr a, EltRepr b, EltRepr c, EltRepr d, EltRepr e, EltRepr f)
-type instance EltRepr (a, b, c, d, e, f, g) = TupleRepr (EltRepr a, EltRepr b, EltRepr c, EltRepr d, EltRepr e, EltRepr f, EltRepr g)
-type instance EltRepr (a, b, c, d, e, f, g, h) = TupleRepr (EltRepr a, EltRepr b, EltRepr c, EltRepr d, EltRepr e, EltRepr f, EltRepr g, EltRepr h)
-type instance EltRepr (a, b, c, d, e, f, g, h, i) = TupleRepr (EltRepr a, EltRepr b, EltRepr c, EltRepr d, EltRepr e, EltRepr f, EltRepr g, EltRepr h, EltRepr i)
-type instance EltRepr (a, b, c, d, e, f, g, h, i, j) = TupleRepr (EltRepr a, EltRepr b, EltRepr c, EltRepr d, EltRepr e, EltRepr f, EltRepr g, EltRepr h, EltRepr i, EltRepr j)
-type instance EltRepr (a, b, c, d, e, f, g, h, i, j, k) = TupleRepr (EltRepr a, EltRepr b, EltRepr c, EltRepr d, EltRepr e, EltRepr f, EltRepr g, EltRepr h, EltRepr i, EltRepr j, EltRepr k)
-type instance EltRepr (a, b, c, d, e, f, g, h, i, j, k, l) = TupleRepr (EltRepr a, EltRepr b, EltRepr c, EltRepr d, EltRepr e, EltRepr f, EltRepr g, EltRepr h, EltRepr i, EltRepr j, EltRepr k, EltRepr l)
-type instance EltRepr (a, b, c, d, e, f, g, h, i, j, k, l, m) = TupleRepr (EltRepr a, EltRepr b, EltRepr c, EltRepr d, EltRepr e, EltRepr f, EltRepr g, EltRepr h, EltRepr i, EltRepr j, EltRepr k, EltRepr l, EltRepr m)
-type instance EltRepr (a, b, c, d, e, f, g, h, i, j, k, l, m, n) = TupleRepr (EltRepr a, EltRepr b, EltRepr c, EltRepr d, EltRepr e, EltRepr f, EltRepr g, EltRepr h, EltRepr i, EltRepr j, EltRepr k, EltRepr l, EltRepr m, EltRepr n)
-type instance EltRepr (a, b, c, d, e, f, g, h, i, j, k, l, m, n, o) = TupleRepr (EltRepr a, EltRepr b, EltRepr c, EltRepr d, EltRepr e, EltRepr f, EltRepr g, EltRepr h, EltRepr i, EltRepr j, EltRepr k, EltRepr l, EltRepr m, EltRepr n, EltRepr o)
-type instance EltRepr (a, b, c, d, e, f, g, h, i, j, k, l, m, n, o, p) = TupleRepr (EltRepr a, EltRepr b, EltRepr c, EltRepr d, EltRepr e, EltRepr f, EltRepr g, EltRepr h, EltRepr i, EltRepr j, EltRepr k, EltRepr l, EltRepr m, EltRepr n, EltRepr o, EltRepr p)
-
-type IsTuple = IsProduct Elt
-
-fromTuple :: IsTuple tup => tup -> TupleRepr tup
-fromTuple = fromProd @Elt
-
-toTuple :: IsTuple tup => TupleRepr tup -> tup
-toTuple = toProd @Elt
-
-
--- Array elements (tuples of scalars)
--- ----------------------------------
-=======
 -- Scalar elements
 -- ---------------
->>>>>>> c3723bf9
 
 -- | The 'Elt' class characterises the allowable array element types, and hence
 -- the types which can appear in scalar Accelerate expressions of type
@@ -283,31 +201,6 @@
 --  * <https://hackage.haskell.org/package/linear-accelerate linear-accelerate>
 --  * <https://hackage.haskell.org/package/colour-accelerate colour-accelerate>
 --
-<<<<<<< HEAD
-class (Show a, Typeable a, Typeable (EltRepr a), ArrayElt (EltRepr a))
-      => Elt a where
-  eltType  :: TupleType (EltRepr a)
-  fromElt  :: a -> EltRepr a
-  toElt    :: EltRepr a -> a
-
-instance Elt () where
-  eltType   = TypeRunit
-  fromElt   = id
-  toElt     = id
-
-instance Elt Z where
-  eltType    = TypeRunit
-  fromElt Z  = ()
-  toElt ()   = Z
-
-instance (Elt t, Elt h) => Elt (t:.h) where
-  eltType         = TypeRpair (eltType @t) (eltType @h)
-  fromElt (t:.h)  = (fromElt t, fromElt h)
-  toElt (t, h)    = toElt t :. toElt h
-
-instance Elt All where
-  eltType       = TypeRunit
-=======
 class (Show a, Typeable a, Typeable (EltRepr a), ArrayElt (EltRepr a)) => Elt a where
   -- | Type representation mapping, which explains how to convert a type from
   -- the surface type into the internal representation type consisting only of
@@ -316,15 +209,14 @@
   type EltRepr a :: *
   type EltRepr a = GEltRepr () (Rep a)
   --
-  eltType  :: {-dummy-} a -> TupleType (EltRepr a)
+  eltType  :: TupleType (EltRepr a)
   fromElt  :: a -> EltRepr a
   toElt    :: EltRepr a -> a
 
   default eltType
     :: (Generic a, GElt (Rep a), EltRepr a ~ GEltRepr () (Rep a))
-    => a
-    -> TupleType (EltRepr a)
-  eltType _ = geltType @(Rep a) TypeRunit
+    => TupleType (EltRepr a)
+  eltType = geltType @(Rep a) TypeRunit
 
   default fromElt
     :: (Generic a, GElt (Rep a), EltRepr a ~ GEltRepr () (Rep a))
@@ -359,7 +251,7 @@
 
 instance Elt a => GElt (K1 i a) where
   type GEltRepr t (K1 i a) = (t, EltRepr a)
-  geltType t        = TypeRpair t (eltType (undefined :: a))
+  geltType t        = TypeRpair t (eltType @a)
   gfromElt t (K1 x) = (t, fromElt x)
   gtoElt     (t, x) = (t, K1 (toElt x))
 
@@ -374,44 +266,40 @@
     (t2, a :*: b)
 
 
+instance Elt () where
+  type EltRepr () = ()
+  eltType   = TypeRunit
+  fromElt   = id
+  toElt     = id
+
 instance Elt Z where
   type EltRepr Z = ()
-  eltType _      = TypeRunit
-  fromElt Z      = ()
-  toElt ()       = Z
+  eltType    = TypeRunit
+  fromElt Z  = ()
+  toElt ()   = Z
 
 instance (Elt t, Elt h) => Elt (t:.h) where
   type EltRepr (t:.h) = (EltRepr t, EltRepr h)
-  eltType (_::(t:.h)) = TypeRpair (eltType (undefined :: t)) (eltType (undefined :: h))
-  fromElt (t:.h)      = (fromElt t, fromElt h)
-  toElt (t, h)        = toElt t :. toElt h
+  eltType         = TypeRpair (eltType @t) (eltType @h)
+  fromElt (t:.h)  = (fromElt t, fromElt h)
+  toElt (t, h)    = toElt t :. toElt h
 
 instance Elt All where
   type EltRepr All = ()
-  eltType _     = TypeRunit
->>>>>>> c3723bf9
+  eltType       = TypeRunit
   fromElt All   = ()
   toElt ()      = All
 
 instance Elt (Any Z) where
-<<<<<<< HEAD
+  type EltRepr (Any Z) = ()
   eltType       = TypeRunit
-=======
-  type EltRepr (Any Z) = ()
-  eltType _     = TypeRunit
->>>>>>> c3723bf9
   fromElt _     = ()
   toElt _       = Any
 
 instance Shape sh => Elt (Any (sh:.Int)) where
-<<<<<<< HEAD
+  type EltRepr (Any (sh:.Int)) = (EltRepr (Any sh), ())
   eltType       = TypeRpair (eltType @(Any sh)) TypeRunit
   fromElt _     = (fromElt (Any @sh), ())
-=======
-  type EltRepr (Any (sh:.Int)) = (EltRepr (Any sh), ())
-  eltType _     = TypeRpair (eltType (undefined::Any sh)) TypeRunit
-  fromElt _     = (fromElt (undefined :: Any sh), ())
->>>>>>> c3723bf9
   toElt _       = Any
 
 instance Elt Int where
@@ -582,103 +470,6 @@
   fromElt       = id
   toElt         = id
 
-<<<<<<< HEAD
-instance (Elt a, Elt b) => Elt (a, b) where
-  eltType               = TypeRpair (TypeRpair TypeRunit (eltType @a)) (eltType @b)
-  fromElt (a,b)         = (((), fromElt a), fromElt b)
-  toElt (((),a),b)      = (toElt a, toElt b)
-
-instance (Elt a, Elt b, Elt c) => Elt (a, b, c) where
-  eltType               = TypeRpair (eltType @(a, b)) (eltType @c)
-  fromElt (a, b, c)     = (fromElt (a, b), fromElt c)
-  toElt (ab, c)         = let (a, b) = toElt ab in (a, b, toElt c)
-
-instance (Elt a, Elt b, Elt c, Elt d) => Elt (a, b, c, d) where
-  eltType               = TypeRpair (eltType @(a, b, c)) (eltType @d)
-  fromElt (a, b, c, d)  = (fromElt (a, b, c), fromElt d)
-  toElt (abc, d)        = let (a, b, c) = toElt abc in (a, b, c, toElt d)
-
-instance (Elt a, Elt b, Elt c, Elt d, Elt e) => Elt (a, b, c, d, e) where
-  eltType                 = TypeRpair (eltType @(a, b, c, d)) (eltType @e)
-  fromElt (a, b, c, d, e) = (fromElt (a, b, c, d), fromElt e)
-  toElt (abcd, e)         = let (a, b, c, d) = toElt abcd in (a, b, c, d, toElt e)
-
-instance (Elt a, Elt b, Elt c, Elt d, Elt e, Elt f) => Elt (a, b, c, d, e, f) where
-  eltType                    = TypeRpair (eltType @(a, b, c, d, e)) (eltType @f)
-  fromElt (a, b, c, d, e, f) = (fromElt (a, b, c, d, e), fromElt f)
-  toElt (abcde, f)           = let (a, b, c, d, e) = toElt abcde in (a, b, c, d, e, toElt f)
-
-instance (Elt a, Elt b, Elt c, Elt d, Elt e, Elt f, Elt g)
-  => Elt (a, b, c, d, e, f, g) where
-  eltType = TypeRpair (eltType @(a, b, c, d, e, f)) (eltType @g)
-  fromElt (a, b, c, d, e, f, g) = (fromElt (a, b, c, d, e, f), fromElt g)
-  toElt (abcdef, g) = let (a, b, c, d, e, f) = toElt abcdef
-                      in  (a, b, c, d, e, f, toElt g)
-
-instance (Elt a, Elt b, Elt c, Elt d, Elt e, Elt f, Elt g, Elt h)
-  => Elt (a, b, c, d, e, f, g, h) where
-  eltType = TypeRpair (eltType @(a, b, c, d, e, f, g)) (eltType @h)
-  fromElt (a, b, c, d, e, f, g, h) = (fromElt (a, b, c, d, e, f, g), fromElt h)
-  toElt (abcdefg, h) = let (a, b, c, d, e, f, g) = toElt abcdefg
-                       in  (a, b, c, d, e, f, g, toElt h)
-
-instance (Elt a, Elt b, Elt c, Elt d, Elt e, Elt f, Elt g, Elt h, Elt i)
-  => Elt (a, b, c, d, e, f, g, h, i) where
-  eltType = TypeRpair (eltType @(a, b, c, d, e, f, g, h)) (eltType @i)
-  fromElt (a, b, c, d, e, f, g, h, i) = (fromElt (a, b, c, d, e, f, g, h), fromElt i)
-  toElt (abcdefgh, i) = let (a, b, c, d, e, f, g, h) = toElt abcdefgh
-                        in  (a, b, c, d, e, f, g, h, toElt i)
-
-instance (Elt a, Elt b, Elt c, Elt d, Elt e, Elt f, Elt g, Elt h, Elt i, Elt j)
-  => Elt (a, b, c, d, e, f, g, h, i, j) where
-  eltType = TypeRpair (eltType @(a, b, c, d, e, f, g, h, i)) (eltType @j)
-  fromElt (a, b, c, d, e, f, g, h, i, j) = (fromElt (a, b, c, d, e, f, g, h, i), fromElt j)
-  toElt (abcdefghi, j) = let (a, b, c, d, e, f, g, h, i) = toElt abcdefghi
-                         in  (a, b, c, d, e, f, g, h, i, toElt j)
-
-instance (Elt a, Elt b, Elt c, Elt d, Elt e, Elt f, Elt g, Elt h, Elt i, Elt j, Elt k)
-  => Elt (a, b, c, d, e, f, g, h, i, j, k) where
-  eltType = TypeRpair (eltType @(a, b, c, d, e, f, g, h, i, j)) (eltType @k)
-  fromElt (a, b, c, d, e, f, g, h, i, j, k) = (fromElt (a, b, c, d, e, f, g, h, i, j), fromElt k)
-  toElt (abcdefghij, k) = let (a, b, c, d, e, f, g, h, i, j) = toElt abcdefghij
-                          in  (a, b, c, d, e, f, g, h, i, j, toElt k)
-
-instance (Elt a, Elt b, Elt c, Elt d, Elt e, Elt f, Elt g, Elt h, Elt i, Elt j, Elt k, Elt l)
-  => Elt (a, b, c, d, e, f, g, h, i, j, k, l) where
-  eltType = TypeRpair (eltType @(a, b, c, d, e, f, g, h, i, j, k)) (eltType @l)
-  fromElt (a, b, c, d, e, f, g, h, i, j, k, l) = (fromElt (a, b, c, d, e, f, g, h, i, j, k), fromElt l)
-  toElt (abcdefghijk, l) = let (a, b, c, d, e, f, g, h, i, j, k) = toElt abcdefghijk
-                           in  (a, b, c, d, e, f, g, h, i, j, k, toElt l)
-
-instance (Elt a, Elt b, Elt c, Elt d, Elt e, Elt f, Elt g, Elt h, Elt i, Elt j, Elt k, Elt l, Elt m)
-  => Elt (a, b, c, d, e, f, g, h, i, j, k, l, m) where
-  eltType = TypeRpair (eltType @(a, b, c, d, e, f, g, h, i, j, k, l)) (eltType @m)
-  fromElt (a, b, c, d, e, f, g, h, i, j, k, l, m) = (fromElt (a, b, c, d, e, f, g, h, i, j, k, l), fromElt m)
-  toElt (abcdefghijkl, m) = let (a, b, c, d, e, f, g, h, i, j, k, l) = toElt abcdefghijkl
-                            in  (a, b, c, d, e, f, g, h, i, j, k, l, toElt m)
-
-instance (Elt a, Elt b, Elt c, Elt d, Elt e, Elt f, Elt g, Elt h, Elt i, Elt j, Elt k, Elt l, Elt m, Elt n)
-  => Elt (a, b, c, d, e, f, g, h, i, j, k, l, m, n) where
-  eltType = TypeRpair (eltType @(a, b, c, d, e, f, g, h, i, j, k, l, m)) (eltType @n)
-  fromElt (a, b, c, d, e, f, g, h, i, j, k, l, m, n) = (fromElt (a, b, c, d, e, f, g, h, i, j, k, l, m), fromElt n)
-  toElt (abcdefghijklm, n) = let (a, b, c, d, e, f, g, h, i, j, k, l, m) = toElt abcdefghijklm
-                             in  (a, b, c, d, e, f, g, h, i, j, k, l, m, toElt n)
-
-instance (Elt a, Elt b, Elt c, Elt d, Elt e, Elt f, Elt g, Elt h, Elt i, Elt j, Elt k, Elt l, Elt m, Elt n, Elt o)
-  => Elt (a, b, c, d, e, f, g, h, i, j, k, l, m, n, o) where
-  eltType = TypeRpair (eltType @(a, b, c, d, e, f, g, h, i, j, k, l, m, n)) (eltType @o)
-  fromElt (a, b, c, d, e, f, g, h, i, j, k, l, m, n, o) = (fromElt (a, b, c, d, e, f, g, h, i, j, k, l, m, n), fromElt o)
-  toElt (abcdefghijklmn, o) = let (a, b, c, d, e, f, g, h, i, j, k, l, m, n) = toElt abcdefghijklmn
-                              in  (a, b, c, d, e, f, g, h, i, j, k, l, m, n, toElt o)
-
-instance (Elt a, Elt b, Elt c, Elt d, Elt e, Elt f, Elt g, Elt h, Elt i, Elt j, Elt k, Elt l, Elt m, Elt n, Elt o, Elt p)
-  => Elt (a, b, c, d, e, f, g, h, i, j, k, l, m, n, o, p) where
-  eltType = TypeRpair (eltType @(a, b, c, d, e, f, g, h, i, j, k, l, m, n, o)) (eltType @p)
-  fromElt (a, b, c, d, e, f, g, h, i, j, k, l, m, n, o, p) = (fromElt (a, b, c, d, e, f, g, h, i, j, k, l, m, n, o), fromElt p)
-  toElt (abcdefghijklmno, p) = let (a, b, c, d, e, f, g, h, i, j, k, l, m, n, o) = toElt abcdefghijklmno
-                               in  (a, b, c, d, e, f, g, h, i, j, k, l, m, n, o, toElt p)
-=======
-instance Elt ()
 instance (Elt a, Elt b) => Elt (a, b)
 instance (Elt a, Elt b, Elt c) => Elt (a, b, c)
 instance (Elt a, Elt b, Elt c, Elt d) => Elt (a, b, c, d)
@@ -704,18 +495,11 @@
   => Elt (a, b, c, d, e, f, g, h, i, j, k, l, m, n, o)
 instance (Elt a, Elt b, Elt c, Elt d, Elt e, Elt f, Elt g, Elt h, Elt i, Elt j, Elt k, Elt l, Elt m, Elt n, Elt o, Elt p)
   => Elt (a, b, c, d, e, f, g, h, i, j, k, l, m, n, o, p)
->>>>>>> c3723bf9
 
 --  Convenience functions
 --
-<<<<<<< HEAD
-
 singletonScalarType :: IsScalar a => TupleType a
 singletonScalarType = TypeRscalar scalarType
-=======
-singletonScalarType :: IsScalar a => a -> TupleType a
-singletonScalarType _ = TypeRscalar scalarType
->>>>>>> c3723bf9
 
 {-# INLINE liftToElt #-}
 liftToElt :: (Elt a, Elt b)
@@ -775,6 +559,7 @@
 type TupleRepr a = ProdRepr a
 type TupleR a    = ProdR Elt a
 type IsTuple     = IsProduct Elt
+type IsAtuple    = IsProduct Arrays
 
 -- |We represent tuples as heterogeneous lists, typed by a type list.
 --
@@ -794,17 +579,14 @@
 
 -- |Tuple reification
 --
-tuple :: IsTuple tup => {- dummy -} tup -> TupleR (TupleRepr tup)
-tuple = prod (Proxy :: Proxy Elt)
+tuple :: forall tup. IsTuple tup => TupleR (TupleRepr tup)
+tuple = prod @Elt @tup
 
 fromTuple :: IsTuple tup => tup -> TupleRepr tup
-fromTuple = fromProd (Proxy :: Proxy Elt)
+fromTuple = fromProd @Elt
 
 toTuple :: IsTuple tup => TupleRepr tup -> tup
-toTuple = toProd (Proxy :: Proxy Elt)
-
-
-type IsAtuple = IsProduct Arrays
+toTuple = toProd @Elt
 
 fromAtuple :: IsAtuple tup => tup -> TupleRepr tup
 fromAtuple = fromProd @Arrays
@@ -824,13 +606,6 @@
 -- results.
 --
 class (Typeable a, Typeable (ArrRepr a)) => Arrays a where
-<<<<<<< HEAD
-  arrays  :: ArraysR (ArrRepr a)
-  flavour :: ArraysFlavour a
-  --
-  toArr   :: ArrRepr  a -> a
-  fromArr :: a -> ArrRepr  a
-=======
   -- | Type representation mapping, which explains how to convert from the
   -- surface type into the internal representation type, which consists only of
   -- 'Array', and '()' and '(,)' as type-level nil and snoc.
@@ -838,15 +613,14 @@
   type ArrRepr a :: *
   type ArrRepr a = GArrRepr () (Rep a)
 
-  arrays   :: a {- dummy -} -> ArraysR (ArrRepr a)
+  arrays   :: ArraysR (ArrRepr a)
   toArr    :: ArrRepr  a -> a
   fromArr  :: a -> ArrRepr  a
->>>>>>> c3723bf9
 
   default arrays
     :: (Generic a, GArrays (Rep a), ArrRepr a ~ GArrRepr () (Rep a))
-    => a -> ArraysR (ArrRepr a)
-  arrays _ = garrays @(Rep a) ArraysRunit
+    => ArraysR (ArrRepr a)
+  arrays = garrays @(Rep a) ArraysRunit
 
   default toArr
     :: (Generic a, GArrays (Rep a), ArrRepr a ~ GArrRepr () (Rep a))
@@ -858,7 +632,7 @@
     => a -> ArrRepr a
   fromArr = (`gfromArr` ()) . from
 
-  -- flavour :: a {- dummy -} -> ArraysFlavour a
+  -- flavour :: ArraysFlavour a
   -- default flavour
   --   :: (Generic a, GArrays (Rep a), GArrFlav (Rep a) ~ a, ArrRepr a ~ GArrRepr () (Rep a))
   --   => a -> ArraysFlavour a
@@ -885,7 +659,7 @@
 
 instance Arrays a => GArrays (K1 i a) where
   type GArrRepr t (K1 i a) = (t, ArrRepr a)
-  garrays         t = ArraysRpair t (arrays (undefined :: a))
+  garrays         t = ArraysRpair t (arrays @a)
   gfromArr (K1 x) t = (t, fromArr x)
   gtoArr   (t, x)   = (t, K1 (toArr x))
 
@@ -899,156 +673,19 @@
     in
     (t2, a :*: b)
 
-<<<<<<< HEAD
+
 instance Arrays () where
+  type ArrRepr () = ()
   arrays  = ArraysRunit
-  flavour = ArraysFunit
-  --
   fromArr = id
   toArr   = id
 
 instance (Shape sh, Elt e) => Arrays (Array sh e) where
+  type ArrRepr (Array sh e) = Array sh e
   arrays  = ArraysRarray
-  flavour = ArraysFarray
-  --
   fromArr = id
   toArr   = id
 
-instance (Arrays a, Arrays b) => Arrays (a, b) where
-  arrays  = ArraysRpair (ArraysRpair ArraysRunit (arrays @a)) (arrays @b)
-  flavour = ArraysFtuple
-  --
-  fromArr (a, b)       = (((), fromArr a), fromArr b)
-  toArr   (((),a), b)  = (toArr a, toArr b)
-
-instance (Arrays a, Arrays b, Arrays c) => Arrays (a, b, c) where
-  arrays  = ArraysRpair (arrays @(a, b)) (arrays @c)
-  flavour = ArraysFtuple
-  --
-  fromArr (a, b, c)    = (fromArr (a, b), fromArr c)
-  toArr   (ab, c)      = let (a, b) = toArr ab in (a, b, toArr c)
-
-instance (Arrays a, Arrays b, Arrays c, Arrays d) => Arrays (a, b, c, d) where
-  arrays  = ArraysRpair (arrays @(a, b, c)) (arrays @d)
-  flavour = ArraysFtuple
-  --
-  fromArr (a, b, c, d) = (fromArr (a, b, c), fromArr d)
-  toArr   (abc, d)     = let (a, b, c) = toArr abc in (a, b, c, toArr d)
-
-instance (Arrays a, Arrays b, Arrays c, Arrays d, Arrays e) => Arrays (a, b, c, d, e) where
-  arrays  = ArraysRpair (arrays @(a, b, c, d)) (arrays @e)
-  flavour = ArraysFtuple
-  --
-  fromArr (a, b, c, d, e) = (fromArr (a, b, c, d), fromArr e)
-  toArr   (abcd, e)       = let (a, b, c, d) = toArr abcd in (a, b, c, d, toArr e)
-
-instance (Arrays a, Arrays b, Arrays c, Arrays d, Arrays e, Arrays f)
-  => Arrays (a, b, c, d, e, f) where
-  arrays  = ArraysRpair (arrays @(a, b, c, d, e)) (arrays @f)
-  flavour = ArraysFtuple
-  --
-  fromArr (a, b, c, d, e, f) = (fromArr (a, b, c, d, e), fromArr f)
-  toArr   (abcde, f)         = let (a, b, c, d, e) = toArr abcde
-                               in (a, b, c, d, e, toArr f)
-
-instance (Arrays a, Arrays b, Arrays c, Arrays d, Arrays e, Arrays f, Arrays g)
-  => Arrays (a, b, c, d, e, f, g) where
-  arrays  = ArraysRpair (arrays @(a, b, c, d, e, f)) (arrays @g)
-  flavour = ArraysFtuple
-  --
-  fromArr (a, b, c, d, e, f, g) = (fromArr (a, b, c, d, e, f), fromArr g)
-  toArr   (abcdef, g)           = let (a, b, c, d, e, f) = toArr abcdef
-                                  in (a, b, c, d, e, f, toArr g)
-
-instance (Arrays a, Arrays b, Arrays c, Arrays d, Arrays e, Arrays f, Arrays g, Arrays h)
-  => Arrays (a, b, c, d, e, f, g, h) where
-  arrays  = ArraysRpair (arrays @(a, b, c, d, e, f, g)) (arrays @h)
-  flavour = ArraysFtuple
-  --
-  fromArr (a, b, c, d, e, f, g, h) = (fromArr (a, b, c, d, e, f, g), fromArr h)
-  toArr   (abcdefg, h)             = let (a, b, c, d, e, f, g) = toArr abcdefg
-                                     in (a, b, c, d, e, f, g, toArr h)
-
-instance (Arrays a, Arrays b, Arrays c, Arrays d, Arrays e, Arrays f, Arrays g, Arrays h, Arrays i)
-  => Arrays (a, b, c, d, e, f, g, h, i) where
-  arrays  = ArraysRpair (arrays @(a, b, c, d, e, f, g, h)) (arrays @i)
-  flavour = ArraysFtuple
-  --
-  fromArr (a, b, c, d, e, f, g, h, i) = (fromArr (a, b, c, d, e, f, g, h), fromArr i)
-  toArr   (abcdefgh, i)               = let (a, b, c, d, e, f, g, h) = toArr abcdefgh
-                                        in (a, b, c, d, e, f, g, h, toArr i)
-
-instance (Arrays a, Arrays b, Arrays c, Arrays d, Arrays e, Arrays f, Arrays g, Arrays h, Arrays i, Arrays j)
-  => Arrays (a, b, c, d, e, f, g, h, i, j) where
-  arrays  = ArraysRpair (arrays @(a, b, c, d, e, f, g, h, i)) (arrays @j)
-  flavour = ArraysFtuple
-  --
-  fromArr (a, b, c, d, e, f, g, h, i, j) = (fromArr (a, b, c, d, e, f, g, h, i), fromArr j)
-  toArr   (abcdefghi, j) = let (a, b, c, d, e, f, g, h, i) = toArr abcdefghi
-                           in (a, b, c, d, e, f, g, h, i, toArr j)
-
-instance (Arrays a, Arrays b, Arrays c, Arrays d, Arrays e, Arrays f, Arrays g, Arrays h, Arrays i, Arrays j, Arrays k)
-  => Arrays (a, b, c, d, e, f, g, h, i, j, k) where
-  arrays  = ArraysRpair (arrays @(a, b, c, d, e, f, g, h, i, j)) (arrays @k)
-  flavour = ArraysFtuple
-  --
-  fromArr (a, b, c, d, e, f, g, h, i, j, k) = (fromArr (a, b, c, d, e, f, g, h, i, j), fromArr k)
-  toArr   (abcdefghij, k) = let (a, b, c, d, e, f, g, h, i, j) = toArr abcdefghij
-                            in (a, b, c, d, e, f, g, h, i, j, toArr k)
-
-instance (Arrays a, Arrays b, Arrays c, Arrays d, Arrays e, Arrays f, Arrays g, Arrays h, Arrays i, Arrays j, Arrays k, Arrays l)
-  => Arrays (a, b, c, d, e, f, g, h, i, j, k, l) where
-  arrays  = ArraysRpair (arrays @(a, b, c, d, e, f, g, h, i, j, k)) (arrays @l)
-  flavour = ArraysFtuple
-  --
-  fromArr (a, b, c, d, e, f, g, h, i, j, k, l) = (fromArr (a, b, c, d, e, f, g, h, i, j, k), fromArr l)
-  toArr   (abcdefghijk, l) = let (a, b, c, d, e, f, g, h, i, j, k) = toArr abcdefghijk
-                             in (a, b, c, d, e, f, g, h, i, j, k, toArr l)
-
-instance (Arrays a, Arrays b, Arrays c, Arrays d, Arrays e, Arrays f, Arrays g, Arrays h, Arrays i, Arrays j, Arrays k, Arrays l, Arrays m)
-  => Arrays (a, b, c, d, e, f, g, h, i, j, k, l, m) where
-  arrays  = ArraysRpair (arrays @(a, b, c, d, e, f, g, h, i, j, k, l)) (arrays @m)
-  flavour = ArraysFtuple
-  --
-  fromArr (a, b, c, d, e, f, g, h, i, j, k, l, m) = (fromArr (a, b, c, d, e, f, g, h, i, j, k, l), fromArr m)
-  toArr   (abcdefghijkl, m) = let (a, b, c, d, e, f, g, h, i, j, k, l) = toArr abcdefghijkl
-                              in (a, b, c, d, e, f, g, h, i, j, k, l, toArr m)
-
-instance (Arrays a, Arrays b, Arrays c, Arrays d, Arrays e, Arrays f, Arrays g, Arrays h, Arrays i, Arrays j, Arrays k, Arrays l, Arrays m, Arrays n)
-  => Arrays (a, b, c, d, e, f, g, h, i, j, k, l, m, n) where
-  arrays  = ArraysRpair (arrays @(a, b, c, d, e, f, g, h, i, j, k, l, m)) (arrays @n)
-  flavour = ArraysFtuple
-  --
-  fromArr (a, b, c, d, e, f, g, h, i, j, k, l, m, n) = (fromArr (a, b, c, d, e, f, g, h, i, j, k, l, m), fromArr n)
-  toArr   (abcdefghijklm, n) = let (a, b, c, d, e, f, g, h, i, j, k, l, m) = toArr abcdefghijklm
-                               in (a, b, c, d, e, f, g, h, i, j, k, l, m, toArr n)
-
-instance (Arrays a, Arrays b, Arrays c, Arrays d, Arrays e, Arrays f, Arrays g, Arrays h, Arrays i, Arrays j, Arrays k, Arrays l, Arrays m, Arrays n, Arrays o)
-  => Arrays (a, b, c, d, e, f, g, h, i, j, k, l, m, n, o) where
-  arrays  = ArraysRpair (arrays @(a, b, c, d, e, f, g, h, i, j, k, l, m, n)) (arrays @o)
-  flavour = ArraysFtuple
-  --
-  fromArr (a, b, c, d, e, f, g, h, i, j, k, l, m, n, o) = (fromArr (a, b, c, d, e, f, g, h, i, j, k, l, m, n), fromArr o)
-  toArr   (abcdefghijklmn, o) = let (a, b, c, d, e, f, g, h, i, j, k, l, m, n) = toArr abcdefghijklmn
-                                in (a, b, c, d, e, f, g, h, i, j, k, l, m, n, toArr o)
-
-instance (Arrays a, Arrays b, Arrays c, Arrays d, Arrays e, Arrays f, Arrays g, Arrays h, Arrays i, Arrays j, Arrays k, Arrays l, Arrays m, Arrays n, Arrays o, Arrays p)
-  => Arrays (a, b, c, d, e, f, g, h, i, j, k, l, m, n, o, p) where
-  arrays  = ArraysRpair (arrays @(a, b, c, d, e, f, g, h, i, j, k, l, m, n, o)) (arrays @p)
-  flavour = ArraysFtuple
-  --
-  fromArr (a, b, c, d, e, f, g, h, i, j, k, l, m, n, o, p) = (fromArr (a, b, c, d, e, f, g, h, i, j, k, l, m, n, o), fromArr p)
-  toArr   (abcdefghijklmno, p) = let (a, b, c, d, e, f, g, h, i, j, k, l, m, n, o) = toArr abcdefghijklmno
-                                 in (a, b, c, d, e, f, g, h, i, j, k, l, m, n, o, toArr p)
-=======
-
-instance (Shape sh, Elt e) => Arrays (Array sh e) where
-  type ArrRepr (Array sh e) = Array sh e
-  arrays _      = ArraysRarray
-  toArr         = id
-  fromArr       = id
-
-instance Arrays ()
 instance (Arrays a, Arrays b) => Arrays (a, b)
 instance (Arrays a, Arrays b, Arrays c) => Arrays (a, b, c)
 instance (Arrays a, Arrays b, Arrays c, Arrays d) => Arrays (a, b, c, d)
@@ -1088,7 +725,6 @@
 --   ArraysFunit  ::                                          ArraysFlavour ()
 --   ArraysFarray :: (Shape sh, Elt e)                     => ArraysFlavour (Array sh e)
 --   ArraysFtuple :: (IsAtuple arrs, ArrRepr arrs ~ (l,r)) => ArraysFlavour arrs
->>>>>>> c3723bf9
 
 -- {-# RULES
 -- "fromArr/toArr" forall a. fromArr (toArr a) = a
@@ -1096,40 +732,6 @@
 -- #-}
 
 
-<<<<<<< HEAD
--- Tuple representation
--- --------------------
-
--- |The tuple representation is equivalent to the product representation.
---
-type TupleRepr a = ProdRepr a
-
--- |We represent tuples as heterogeneous lists, typed by a type list.
---
-data Tuple c t where
-  NilTup  ::                              Tuple c ()
-  SnocTup :: Elt t => Tuple c s -> c t -> Tuple c (s, t)
-
--- TLM: It is irritating that we need a separate data type for tuples of scalars
---   vs. arrays, purely to carry the class constraint.
---
--- | Tuples of Arrays.  Note that this carries the `Arrays` class
---   constraint rather than `Elt` in the case of tuples of scalars.
---
-data Atuple c t where
-  NilAtup  ::                                  Atuple c ()
-  SnocAtup :: Arrays a => Atuple c s -> c a -> Atuple c (s, a)
-
--- |Tuple reification
---
-type TupleR a = ProdR Elt a
-
-tuple :: forall tup. IsTuple tup => TupleR (TupleRepr tup)
-tuple = prod @Elt @tup
-
-
-=======
->>>>>>> c3723bf9
 -- | Dense, regular, multi-dimensional arrays.
 --
 -- The 'Array' is the core computational unit of Accelerate; all programs in
