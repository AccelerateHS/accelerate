<<<<<<< HEAD
{-# LANGUAGE ScopedTypeVariables #-}
{-# LANGUAGE TypeApplications    #-}
=======
{-# LANGUAGE PatternSynonyms #-}
>>>>>>> c3723bf9
-- |
-- Module      : Data.Array.Accelerate
-- Copyright   : [2008..2017] Manuel M T Chakravarty, Gabriele Keller
--               [2009..2017] Trevor L. McDonell
--               [2013..2017] Robert Clifton-Everest
--               [2014..2014] Frederik M. Madsen
-- License     : BSD3
--
-- Maintainer  : Trevor L. McDonell <tmcdonell@cse.unsw.edu.au>
-- Stability   : experimental
-- Portability : non-portable (GHC extensions)
--
-- @Data.Array.Accelerate@ defines an embedded language of array computations
-- for high-performance computing in Haskell. Computations on multi-dimensional,
-- regular arrays are expressed in the form of parameterised collective
-- operations such as maps, reductions, and permutations. These computations are
-- online compiled and can be executed on a range of architectures.
--
-- [/Abstract interface:/]
--
-- The types representing array computations are only exported abstractly;
-- client code can generate array computations and submit them for execution,
-- but it cannot inspect these computations. This is to allow for more
-- flexibility for future extensions of this library.
--
-- [/Stratified language:/]
--
-- Accelerate distinguishes the types of collective operations 'Acc' from the
-- type of scalar operations 'Exp' to achieve a stratified language. Collective
-- operations comprise many scalar computations that are executed in parallel,
-- but scalar computations /can not/ contain collective operations. This
-- separation excludes /nested, irregular/ data-parallelism statically; instead,
-- Accelerate is limited to /flat data-parallelism/ involving only regular,
-- multi-dimensional arrays.
--
-- [/Optimisations:/]
--
-- Accelerate uses a number of scalar and array optimisations, including
-- /array fusion/, in order to improve the performance of programs. Fusing
-- a program entails combining successive traversals (loops) over an array into
-- a single traversal, which reduces memory traffic and eliminates intermediate
-- arrays.
--
-- [/Code execution:/]
--
-- Several backends are available which can be used to evaluate accelerate
-- programs:
--
-- * "Data.Array.Accelerate.Interpreter": simple interpreter in Haskell as a
--   reference implementation defining the semantics of the Accelerate language
--
-- * <http://hackage.haskell.org/package/accelerate-llvm-native accelerate-llvm-native>:
--   implementation supporting parallel execution on multicore CPUs (e.g. x86).
--
-- * <http://hackage.haskell.org/package/accelerate-llvm-ptx accelerate-llvm-ptx>:
--   implementation supporting parallel execution on CUDA-capable NVIDIA GPUs.
--
-- [/Examples:/]
--
-- * A short tutorial-style example for generating a <https://en.wikipedia.org/wiki/Mandelbrot_set Mandelbrot set>:
--   http://www.acceleratehs.org/examples/mandelbrot.html
--
-- * The <http://hackage.haskell.org/package/accelerate-examples accelerate-examples>
--   package demonstrates a range of computational kernels and several complete
--   applications:
--
--      - Implementation of the <https://en.wikipedia.org/wiki/Canny_edge_detector canny edge detector>
--      - Interactive <https://en.wikipedia.org/wiki/Mandelbrot_set Mandelbrot set> generator
--      - <https://en.wikipedia.org/wiki/N-body N-body simulation> of gravitational attraction between large bodies
--      - Implementation of the <https://en.wikipedia.org/wiki/Pagerank PageRank> algorithm
--      - A simple, real-time, interactive <https://en.wikipedia.org/wiki/Ray_tracing ray tracer>.
--      - A particle based simulation of stable fluid flows
--      - A cellular automaton simulation
--      - A "password recovery" tool, for dictionary attacks on MD5 hashes.
--
--      <<http://i.imgur.com/5Tbsp1j.jpg accelerate-mandelbrot>>
--      <<http://i.imgur.com/7ohhKm9.jpg accelerate-ray>>
--
-- * <http://hackage.haskell.org/package/lulesh-accelerate lulesh-accelerate>
--   is an implementation of the Livermore Unstructured Lagrangian Explicit
--   Shock Hydrodynamics (LULESH) application. LULESH is representative of
--   typical hydrodynamics codes, although simplified and hard-coded to solve
--   the Sedov blast problem on an unstructured hexahedron mesh.
--
--      - For more information on LULESH: <https://codesign.llnl.gov/lulesh.php>.
--
--      <<https://codesign.llnl.gov/images/sedov-3d-LLNL.png>>
--
-- [/Starting a new project:/]
--
-- Accelerate and its associated packages are available on both Hackage and
-- Stackage. A project template is available to help create a new projects using
-- the <https://docs.haskellstack.org/en/stable/README/ stack> build tool. To
-- create a new project using the template:
--
-- > stack new PROJECT_NAME https://github.com/AccelerateHS/accelerate/raw/stable/accelerate.hsfiles
--
-- [/Additional components:/]
--
-- * <https://hackage.haskell.org/package/accelerate-io accelerate-io>: Fast
-- conversion between Accelerate arrays and other formats (e.g. Repa, Vector).
--
-- * <https://hackage.haskell.org/package/accelerate-fft accelerate-fft>: Fast
-- Fourier transform, with FFI bindings to optimised implementations.
--
-- * <https://hackage.haskell.org/package/accelerate-blas accelerate-blas>: BLAS
-- and LAPACK operations, with FFI bindings to optimised implementations.
--
-- * <https://hackage.haskell.org/package/accelerate-bignum accelerate-bignum>:
-- Fixed-width large integer arithmetic.
--
-- * <https://hackage.haskell.org/package/colour-accelerate colour-accelerate>:
-- Colour representations in Accelerate (RGB, sRGB, HSV, and HSL).
--
-- * <https://hackage.haskell.org/package/gloss-accelerate gloss-accelerate>:
-- Generate <https://hackage.haskell.org/package/gloss gloss> pictures from
-- Accelerate.
--
-- * <https://hackage.haskell.org/package/gloss-raster-accelerate gloss-raster-accelerate>:
-- Parallel rendering of raster images and animations.
--
-- * <https://hackage.haskell.org/package/lens-accelerate lens-accelerate>:
-- <https://hackage.haskell.org/package/lens Lens> operators for Accelerate
-- types.
--
-- * <https://hackage.haskell.org/package/linear-accelerate linear-accelerate>:
-- <https://hackage.haskell.org/package/linear Linear> vector space types for
-- Accelerate.
--
-- * <https://hackage.haskell.org/package/mwc-random-accelerate mwc-random-accelerate>:
-- Generate Accelerate arrays filled with high-quality pseudorandom numbers.
--
-- [/Contact:/]
--
-- * Mailing list for both use and development discussion:
--
--     * <mailto:accelerate-haskell@googlegroups.com>
--     * http://groups.google.com/group/accelerate-haskell
--
-- * Bug reports: https://github.com/AccelerateHS/accelerate/issues
--
-- * Maintainers:
--
--     * Trevor L. McDonell: <mailto:tmcdonell@cse.unsw.edu.au>
--     * Manuel M T Chakravarty: <mailto:chak@cse.unsw.edu.au>
--
-- [/Tip:/]
--
-- Accelerate tends to stress GHC's garbage collector, so it helps to increase
-- the default GC allocation sizes. This can be done when running an executable
-- by specifying RTS options on the command line, for example:
--
-- > ./foo +RTS -A64M -n2M -RTS
--
-- You can make these settings the default by adding the following @ghc-options@
-- to your @.cabal@ file or similar:
--
-- > ghc-options: -with-rtsopts=-n2M -with-rtsopts=-A64M
--
-- To specify RTS options you will also need to compile your program with @-rtsopts@.
--

module Data.Array.Accelerate (

  -- * The /Accelerate/ Array Language
  -- ** Embedded array computations
  Acc,

  -- *** Arrays
  Array, Arrays, Scalar, Vector, Matrix, Segments,

  -- *** Array elements
  Elt,

  -- *** Array shapes & indices
  -- $shapes_and_indices
  --
  Z(..), (:.)(..),
  DIM0, DIM1, DIM2, DIM3, DIM4, DIM5, DIM6, DIM7, DIM8, DIM9,
  Shape, Slice(..), All(..), Any(..),
  -- Split(..), Divide(..), Division(..),

  -- ** Array access
  -- *** Element indexing
  (!), (!!), the,

  -- *** Shape information
  null, length, shape, size, shapeSize,

  -- ** Construction
  -- *** Introduction
  use, unit,

  -- *** Initialisation
  generate, fill,

  -- *** Enumeration
  enumFromN, enumFromStepN,

  -- *** Concatenation
  (++), concatOn,

  -- ** Composition
  -- *** Flow control
  (?|), acond, awhile,
  IfThenElse(..),

  -- *** Controlling execution
  (>->),
  compute,

  -- ** Element-wise operations
  -- *** Indexing
  indexed,

  -- *** Mapping
  map, imap,

  -- *** Zipping
  zipWith, zipWith3, zipWith4, zipWith5, zipWith6, zipWith7, zipWith8, zipWith9,
  izipWith, izipWith3, izipWith4, izipWith5, izipWith6, izipWith7, izipWith8, izipWith9,
  zip, zip3, zip4, zip5, zip6, zip7, zip8, zip9,

  -- *** Unzipping
  unzip, unzip3, unzip4, unzip5, unzip6, unzip7, unzip8, unzip9,

  -- ** Modifying Arrays
  -- *** Shape manipulation
  reshape, flatten,

  -- *** Replication
  replicate,

  -- *** Extracting sub-arrays
  slice,
  init, tail, take, drop, slit,
  initOn, tailOn, takeOn, dropOn, slitOn,

  -- *** Permutations
  -- **** Forward permutation (scatter)
  permute,
  ignore,
  scatter,

  -- **** Backward permutation (gather)
  backpermute,
  gather,

  -- **** Specialised permutations
  reverse, transpose,
  reverseOn, transposeOn,

  -- *** Filtering
  filter,

  -- ** Folding
  fold, fold1, foldAll, fold1All,

  -- *** Segmented reductions
  foldSeg, fold1Seg,

  -- *** Specialised reductions
  all, any, and, or, sum, product, minimum, maximum,

  -- ** Scans (prefix sums)
  scanl, scanl1, scanl', scanr, scanr1, scanr',
  prescanl, postscanl, prescanr, postscanr,

  -- *** Segmented scans
  scanlSeg, scanl1Seg, scanl'Seg, prescanlSeg, postscanlSeg,
  scanrSeg, scanr1Seg, scanr'Seg, prescanrSeg, postscanrSeg,

  -- ** Stencils
  stencil, stencil2,

  -- *** Stencil specification
  Stencil, Boundary,
  clamp, mirror, wrap, function,

  -- *** Common stencil patterns
  Stencil3, Stencil5, Stencil7, Stencil9,
  Stencil3x3, Stencil5x3, Stencil3x5, Stencil5x5,
  Stencil3x3x3, Stencil5x3x3, Stencil3x5x3, Stencil3x3x5, Stencil5x5x3, Stencil5x3x5,
  Stencil3x5x5, Stencil5x5x5,

  -- -- ** Sequence operations
  -- collect,

  -- -- ** Sequence producers
  -- streamIn, toSeq, generateSeq,

  -- -- ** Sequence transducers
  -- mapSeq, zipWithSeq, scanSeq,

  -- -- ** Sequence consumers
  -- foldSeq, foldSeqFlatten, fromSeq, fromSeqElems, fromSeqShapes,
  -- toSeqInner, toSeqOuter2, toSeqOuter3,

  -- ---------------------------------------------------------------------------
  -- * The /Accelerate/ Expression Language
  -- ** Scalar data types
  Exp,

  -- ** Type classes
  -- *** Basic type classes
  Eq(..),
  Ord(..), Ordering(..),
  Enum, succ, pred,
  Bounded, minBound, maxBound,

  -- *** Numeric type classes
  Num, (+), (-), (*), negate, abs, signum, fromInteger,
  -- Real, -- vacuous
  Integral, quot, rem, div, mod, quotRem, divMod,
  Fractional, (/), recip, fromRational,
  Floating, pi, sin, cos, tan, asin, acos, atan, sinh, cosh, tanh, asinh, acosh, atanh, exp, sqrt, log, (**), logBase,
  RealFrac(..), div', mod', divMod',
  RealFloat(..),

  -- *** Numeric conversion classes
  FromIntegral(..),
  ToFloating(..),

  -- ** Lifting and Unlifting
  -- $lifting_and_unlifting
  --
  Lift(..), Unlift(..),
  lift1, lift2, lift3,
  ilift1, ilift2, ilift3,

  -- ** Pattern synonyms
  pattern MkT, IsTuple, IsAtuple,

  -- ** Scalar operations
  -- *** Introduction
  constant,

  -- *** Tuples
  fst, afst, snd, asnd, curry, uncurry,

  -- *** Flow control
  (?), caseof, cond, while, iterate,

  -- *** Scalar reduction
  sfoldl,

  -- *** Logical operations
  (&&), (||), not,

  -- *** Numeric operations
  subtract, even, odd, gcd, lcm, (^), (^^),

  -- *** Shape manipulation
  index0, index1, unindex1, index2, unindex2, index3, unindex3,
  indexHead, indexTail,
  toIndex, fromIndex,
  intersect,

  -- *** Conversions
  ord, chr, boolToInt, bitcast,

  -- ---------------------------------------------------------------------------
  -- * Foreign Function Interface (FFI)
  foreignAcc,
  foreignExp,

  -- ---------------------------------------------------------------------------
  -- * Plain arrays
  -- ** Operations
  arrayRank, arrayShape, arraySize, arrayReshape,
  indexArray, linearIndexArray,

  -- ** Getting data in
  -- $getting_data_in

  -- *** Function
  fromFunction,
  fromFunctionM,

  -- *** Lists
  fromList, toList,

  -- ---------------------------------------------------------------------------
  -- * Useful re-exports
  (.), ($), error, undefined, const,
  Generic,

  -- ---------------------------------------------------------------------------
  -- Types
  Int, Int8, Int16, Int32, Int64,
  Word, Word8, Word16, Word32, Word64,
  Half(..), Float, Double,
  Bool(..), Char,

  CFloat, CDouble,
  CShort, CUShort, CInt, CUInt, CLong, CULong, CLLong, CULLong,
  CChar, CSChar, CUChar,

  -- Avoid using these in your own functions wherever possible.
  IsScalar, IsNum, IsBounded, IsIntegral, IsFloating, IsNonNum,

) where

-- friends
import Data.Array.Accelerate.Array.Sugar                            hiding ( (!), (!!), rank, shape, reshape, size, toIndex, fromIndex, intersect, ignore )
import Data.Array.Accelerate.Constructor
import Data.Array.Accelerate.Classes
import Data.Array.Accelerate.Language
import Data.Array.Accelerate.Prelude
import Data.Array.Accelerate.Trafo                                  () -- show instances
import Data.Array.Accelerate.Type
import qualified Data.Array.Accelerate.Array.Sugar                  as S

import Prelude                                                      ( (.), ($), undefined, error, const )
import GHC.Generics                                                 ( Generic )

-- $setup
-- >>> :seti -XTypeOperators
-- >>> import Data.Array.Accelerate.Interpreter
-- >>> :{
--   let runExp :: Elt e => Exp e -> e
--       runExp e = indexArray (run (unit e)) Z
-- :}

-- Renamings
-- ---------
--
-- FIXME: these all need to go into a separate module for separate importing!

-- rename as '(!)' is already used by the EDSL for indexing

-- | Array indexing in plain Haskell code.
--
indexArray :: Array sh e -> sh -> e
indexArray = (S.!)

-- | Linear array indexing in plain Haskell code.
--
linearIndexArray :: Array sh e -> Int -> e
linearIndexArray = (S.!!)

-- | Rank of an array (as a plain Haskell value)
--
arrayRank :: forall sh e. Shape sh => Array sh e -> Int
arrayRank _ = S.rank @sh

-- | Shape of an array (as a plain Haskell value)
--
arrayShape :: Shape sh => Array sh e -> sh
arrayShape = S.shape
-- rename as 'shape' is already used by the EDSL to query an array's shape

-- | Total number of elements in an array (as a plain Haskell value)
--
arraySize :: Shape sh => Array sh e -> Int
arraySize = S.size . S.shape

-- | Change the shape of an array without altering its contents. The 'arraySize'
-- of the source and result arrays must be identical.
--
arrayReshape :: (Shape sh, Shape sh', Elt e) => sh -> Array sh' e -> Array sh e
arrayReshape = S.reshape


-- Named documentation chunks
-- --------------------------

-- $shapes_and_indices
--
-- Operations in Accelerate take the form of collective operations over arrays
-- of the type @'Array' sh e@. Much like the
-- <https://hackage.haskell.org/package/repa repa> library, arrays in Accelerate
-- are parameterised by a type /sh/ which determines the dimensionality of the
-- array and the type of each index, as well as the type of each element of the
-- array /e/.
--
-- Shape types, and multidimensional array indices, are built like lists
-- (technically; a heterogeneous snoc-list) using 'Z' and (':.'):
--
-- > data Z = Z
-- > data tail :. head = tail :. head
--
-- Here, the constructor 'Z' corresponds to a shape with zero dimension (or
-- a 'Scalar' array, with one element) and is used to mark the end of the list.
-- The constructor (':.') adds additional dimensions to the shape on the
-- /right/. For example:
--
-- > Z :. Int
--
-- is the type of the shape of a one-dimensional array ('Vector') indexed by an
-- 'Int', while:
--
-- > Z :. Int :. Int
--
-- is the type of the shape of a two-dimensional array (a matrix) indexed by an
-- 'Int' in each dimension.
--
-- This style is used to construct both the /type/ and /value/ of the shape. For
-- example, to define the shape of a vector of ten elements:
--
-- > sh :: Z :. Int
-- > sh = Z :. 10
--
-- Note that the right-most index is the /innermost/ dimension. This is the
-- fastest-varying index, and corresponds to the elements of the array which are
-- adjacent in memory.
--

-- $lifting_and_unlifting
--
-- A value of type 'Int' is a plain Haskell value (unlifted), whereas an @Exp
-- Int@ is a /lifted/ value, that is, an integer lifted into the domain of
-- embedded expressions (an abstract syntax tree in disguise). Both 'Acc' and
-- 'Exp' are /surface types/ into which values may be lifted. Lifting plain
-- array and scalar surface types is equivalent to 'use' and 'constant'
-- respectively.
--
-- In general an @Exp Int@ cannot be unlifted into an 'Int', because the actual
-- number will not be available until a later stage of execution (e.g. during
-- GPU execution, when 'run' is called). Similarly an @Acc array@ can not be
-- unlifted to a vanilla 'array'; you should instead 'run' the expression with
-- a specific backend to evaluate it.
--
-- Lifting and unlifting are also used to pack and unpack an expression into and
-- out of constructors such as tuples, respectively. Those expressions, at
-- runtime, will become tuple dereferences. For example:
--
-- >>> let sh = constant (Z :. 4 :. 10)   :: Exp DIM2
-- >>> let Z :. x :. y = unlift sh        :: Z :. Exp Int :. Exp Int
-- >>> let t = lift (x,y)                 :: Exp (Int, Int)
--
-- >>> let xs = use $ fromList (Z:.10) [0..]   :: Acc (Vector Int)
-- >>> let ys = use $ fromList (Z:.3:.4) [0..] :: Acc (Matrix Int)
-- >>> let r  = (xs,ys)                        :: (Acc (Vector Int), Acc (Matrix Int))
-- >>> let r' = lift r                         :: Acc (Vector Int, Matrix Int)
--
-- [/Note:/]
--
-- Use of 'lift' and 'unlift' is probably the most common source of type errors
-- when using Accelerate. GHC is not very good at determining the type the
-- [un]lifted expression should have, so it is often necessary to add an
-- explicit type signature.
--
-- For example, in the following GHC will complain that it can not determine the
-- type of 'y', even though we might expect that to be obvious (or for it to not
-- care):
--
-- > fst :: (Elt a, Elt b) => Exp (a,b) -> Exp a
-- > fst t = let (x,y) = unlift t in x
--
-- The fix is to instead add an explicit type signature. Note that this requires
-- the @ScopedTypeVariables@ extension and to bring the type variables @a@ and
-- @b@ into scope with @forall@:
--
-- > fst :: forall a b. (Elt a, Elt b) => Exp (a,b) -> Exp a
-- > fst t = let (x,y) = unlift t  :: (Exp a, Exp b)
-- >         in x
--

-- $getting_data_in
-- #getting_data_in#
--
-- We often need to generate or read data into an 'Array' so that it can be used
-- in Accelerate. The base @accelerate@ library includes basic conversions
-- routines, but for additional functionality see the
-- <http://hackage.haskell.org/package/accelerate-io accelerate-io> package,
-- which includes conversions between:
--
--  * <https://hackage.haskell.org/package/repa repa>: another Haskell library for high-performance parallel arrays
--  * <https://hackage.haskell.org/package/vector vector>: efficient boxed and unboxed one-dimensional arrays
--  * <https://hackage.haskell.org/package/array array>: immutable arrays
--  * <https://hackage.haskell.org/package/bmp BMP>: uncompressed BMP image files
--  * <https://hackage.haskell.org/package/bytestring bytestring> compact, immutable binary data
--  * As well as copying data directly from raw 'Foreign.Ptr.Ptr's
--
<|MERGE_RESOLUTION|>--- conflicted
+++ resolved
@@ -1,9 +1,6 @@
-<<<<<<< HEAD
+{-# LANGUAGE PatternSynonyms     #-}
 {-# LANGUAGE ScopedTypeVariables #-}
 {-# LANGUAGE TypeApplications    #-}
-=======
-{-# LANGUAGE PatternSynonyms #-}
->>>>>>> c3723bf9
 -- |
 -- Module      : Data.Array.Accelerate
 -- Copyright   : [2008..2017] Manuel M T Chakravarty, Gabriele Keller
