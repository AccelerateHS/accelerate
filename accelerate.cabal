--- conflicted
+++ resolved
@@ -1,9 +1,5 @@
 Name:                   accelerate
-<<<<<<< HEAD
-Version:                0.15.0.2
-=======
-Version:                1.0.0.0
->>>>>>> e5c088ed
+Version:                0.16.0.1
 Cabal-version:          >= 1.8
 Tested-with:            GHC == 7.8.*
 Build-type:             Simple
@@ -217,6 +213,7 @@
                         Data.Array.Accelerate.Type
 -- Temporarily exposing:
                         Data.Array.Accelerate.Trafo.Fusion
+                        Data.Array.Accelerate.Trafo.Sharing
 
   Other-modules:        Data.Array.Accelerate.Language
                         Data.Array.Accelerate.Prelude
@@ -225,7 +222,6 @@
                         Data.Array.Accelerate.Trafo.Algebra
                         Data.Array.Accelerate.Trafo.Base
                         Data.Array.Accelerate.Trafo.Rewrite
-                        Data.Array.Accelerate.Trafo.Sharing
                         Data.Array.Accelerate.Trafo.Shrink
                         Data.Array.Accelerate.Trafo.Simplify
                         Data.Array.Accelerate.Trafo.Substitution
