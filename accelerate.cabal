cabal-version:      2.2
name:               accelerate
version:            1.3.0.0
tested-with:        GHC >=8.6
build-type:         Custom
synopsis:           An embedded language for accelerated array processing
description:
  @Data.Array.Accelerate@ defines an embedded array language for computations
  for high-performance computing in Haskell. Computations on multi-dimensional,
  regular arrays are expressed in the form of parameterised collective
  operations, such as maps, reductions, and permutations. These computations may
  then be online compiled and executed on a range of architectures.
  .
  [/A simple example/]
  .
  As a simple example, consider the computation of a dot product of two vectors
  of floating point numbers:
  .
  > dotp :: Acc (Vector Float) -> Acc (Vector Float) -> Acc (Scalar Float)
  > dotp xs ys = fold (+) 0 (zipWith (*) xs ys)
  .
  Except for the type, this code is almost the same as the corresponding Haskell
  code on lists of floats. The types indicate that the computation may be
  online-compiled for performance - for example, using
  @Data.Array.Accelerate.LLVM.PTX@ it may be on-the-fly off-loaded to the GPU.
  .
  See the "Data.Array.Accelerate" module for further information.
  .
  [/Additional components/]
  .
  The following supported add-ons are available as separate packages. Install
  them from Hackage with @cabal install \<package\>@
  .
  * @accelerate-llvm-native@: Backend supporting parallel execution on
  multicore CPUs.
  .
  * @accelerate-llvm-ptx@: Backend supporting parallel execution on
  CUDA-capable NVIDIA GPUs. Requires a GPU with compute capability 2.0 or
  greater. See the following table for supported GPUs:
  <http://en.wikipedia.org/wiki/CUDA#Supported_GPUs>
  .
  * @accelerate-examples@: Computational kernels and applications
  demonstrating the use of Accelerate.
  .
  * @accelerate-io*@: Fast conversions between Accelerate arrays and other
  array and data formats.
  .
  * @accelerate-fft@: Discrete Fourier transforms, with FFI bindings to
  optimised implementations.
  .
  * @accelerate-blas@: Numeric linear algebra, with FFI bindings to optimised
  implementations.
  .
  * @accelerate-bignum@: Fixed-width large integer arithmetic.
  .
  * @containers-accelerate@: Container types for use with Accelerate.
  .
  * @hashable-accelerate@: Class for types which can be converted to a hash
  value.
  .
  * @colour-accelerate@: Colour representations in Accelerate (RGB, sRGB, HSV, and HSL).
  .
  * @containers-accelerate@: Hashing-based container types
  .
  * @gloss-accelerate@: Generate gloss pictures from Accelerate.
  .
  * @gloss-raster-accelerate@: Parallel rendering of raster images and
  animations.
  .
  * @hashable-accelerate@: A class for types which can be converted into a hash value
  .
  * @lens-accelerate@: Lens operators for Accelerate types.
  .
  * @linear-accelerate@: Linear vector spaces in Accelerate.
  .
  * @mwc-random-accelerate@: Generate Accelerate arrays filled with high
  quality pseudorandom numbers.
  .
  [/Examples and documentation/]
  .
  Haddock documentation is included in the package
  .
  The @accelerate-examples@ package demonstrates a range of computational
  kernels and several complete applications, including:
  .
  * An implementation of the Canny edge detection algorithm
  .
  * Interactive Mandelbrot and Julia set generators
  .
  * A particle-based simulation of stable fluid flows
  .
  * An /n/-body simulation of gravitational attraction between solid particles
  .
  * An implementation of the PageRank algorithm
  .
  * A simple interactive ray tracer
  .
  * A cellular automata simulation
  .
  * A \"password recovery\" tool, for dictionary lookup of MD5 hashes
  .
  @lulesh-accelerate@ is an implementation of the Livermore Unstructured
  Lagrangian Explicit Shock Hydrodynamics (LULESH) mini-app. LULESH represents a
  typical hydrodynamics code such as ALE3D, but is highly simplified and
  hard-coded to solve the Sedov blast problem on an unstructured hexahedron
  mesh.
  .
  [/Mailing list and contacts/]
  .
  * Gitter chat: <https://gitter.im/AccelerateHS/Lobby>
  .
  * Mailing list: <accelerate-haskell@googlegroups.com> (discussion of both
  use and development welcome).
  .
  * Sign up for the mailing list here:
  <http://groups.google.com/group/accelerate-haskell>
  .
  * Bug reports and issue tracking:
  <https://github.com/AccelerateHS/accelerate/issues>
  .

license:            BSD-3-Clause
license-file:       LICENSE
author:             The Accelerate Team
maintainer:         Trevor L. McDonell <trevor.mcdonell@gmail.com>
homepage:           https://github.com/AccelerateHS/accelerate/
bug-reports:        https://github.com/AccelerateHS/accelerate/issues
category:
  Accelerate, Compilers/Interpreters, Concurrency, Data, Parallelism

stability:          Experimental
extra-source-files:
<<<<<<< HEAD
  cbits/*.c
  cbits/*.h
  cbits/tracy/capture/build/unix/*.mk
  cbits/tracy/capture/build/unix/Makefile
  cbits/tracy/capture/build/win32/capture.vcxproj
  cbits/tracy/capture/build/win32/capture.vcxproj.filters
  cbits/tracy/capture/src/*.cpp
  cbits/tracy/common/*.mk
  cbits/tracy/imgui/*.cpp
  cbits/tracy/imgui/*.h
  cbits/tracy/imgui/misc/freetype/*.cpp
  cbits/tracy/imgui/misc/freetype/*.h
  cbits/tracy/nfd/*.cpp
  cbits/tracy/nfd/*.h
  cbits/tracy/nfd/*.m
  cbits/tracy/profiler/build/unix/*.mk
  cbits/tracy/profiler/build/unix/Makefile
  cbits/tracy/profiler/build/win32/Tracy.vcxproj
  cbits/tracy/profiler/build/win32/Tracy.vcxproj.filters
  cbits/tracy/profiler/src/*.cpp
  cbits/tracy/profiler/src/*.h
  cbits/tracy/profiler/src/*.hpp
  cbits/tracy/profiler/src/font/*.hpp
  cbits/tracy/profiler/src/imgui/*.cpp
  cbits/tracy/profiler/src/imgui/*.h
  cbits/tracy/public/*.cpp
  cbits/tracy/public/client/*.cpp
  cbits/tracy/public/client/*.h
  cbits/tracy/public/client/*.hpp
  cbits/tracy/public/common/*.cpp
  cbits/tracy/public/common/*.h
  cbits/tracy/public/common/*.hpp
  cbits/tracy/public/libbacktrace/*.cpp
  cbits/tracy/public/libbacktrace/*.h
  cbits/tracy/public/libbacktrace/*.hpp
  cbits/tracy/public/tracy/*.h
  cbits/tracy/public/tracy/*.hpp
  cbits/tracy/server/*.cpp
  cbits/tracy/server/*.h
  cbits/tracy/server/*.hpp
  cbits/tracy/zstd/*.h
  cbits/tracy/zstd/common/*.c
  cbits/tracy/zstd/common/*.h
  cbits/tracy/zstd/compress/*.c
  cbits/tracy/zstd/compress/*.h
  cbits/tracy/zstd/decompress/*.c
  cbits/tracy/zstd/decompress/*.h
  cbits/tracy/zstd/decompress/*.S
  cbits/tracy/zstd/dictBuilder/*.c
  cbits/tracy/zstd/dictBuilder/*.h
  cbits/xkcp/*.c
  cbits/xkcp/*.h
  cbits/xkcp/*.inc
  cbits/xkcp/*.macros
  CHANGELOG.md
  README.md

-- XKCP
-- TRACY
-- These are referenced directly using the FFI
-- These are used to build Tracy's client tools in Setup.hs
-- The Makefiles fetch the source files from these Visual Studio project files
-- Used by the Tracy's client tools
-- XKCP
-- TRACY
-- These are referenced directly using the FFI
-- These are used to build Tracy's client tools in Setup.hs
-- The Makefiles fetch the source files from these Visual Studio project files
-- Used by the Tracy's client tools
extra-doc-files:    images/*.png
=======
    README.md
    CHANGELOG.md
    cbits/*.c
    cbits/*.h
    -- XKCP
    cbits/xkcp/*.c
    cbits/xkcp/*.h
    cbits/xkcp/*.macros
    cbits/xkcp/*.inc
    -- TRACY
    -- These are referenced directly using the FFI
    cbits/tracy/public/*.cpp
    cbits/tracy/public/tracy/*.h
    cbits/tracy/public/tracy/*.hpp
    cbits/tracy/public/common/*.h
    cbits/tracy/public/common/*.hpp
    cbits/tracy/public/common/*.cpp
    cbits/tracy/public/client/*.h
    cbits/tracy/public/client/*.hpp
    cbits/tracy/public/client/*.cpp
    -- These are used to build Tracy's client tools in Setup.hs
    cbits/tracy/capture/build/unix/Makefile
    cbits/tracy/capture/build/unix/*.mk
    cbits/tracy/profiler/build/unix/Makefile
    cbits/tracy/profiler/build/unix/*.mk
    cbits/tracy/common/*.mk
    -- The Makefiles fetch the source files from these Visual Studio project files
    cbits/tracy/capture/build/win32/capture.vcxproj
    cbits/tracy/capture/build/win32/capture.vcxproj.filters
    cbits/tracy/profiler/build/win32/Tracy.vcxproj
    cbits/tracy/profiler/build/win32/Tracy.vcxproj.filters
    -- Used by the Tracy's client tools
    cbits/tracy/capture/src/*.cpp
    cbits/tracy/imgui/*.cpp
    cbits/tracy/imgui/*.h
    cbits/tracy/imgui/misc/freetype/*.cpp
    cbits/tracy/imgui/misc/freetype/*.h
    cbits/tracy/nfd/*.cpp
    cbits/tracy/nfd/*.h
    cbits/tracy/nfd/*.m
    cbits/tracy/profiler/src/*.cpp
    cbits/tracy/profiler/src/*.h
    cbits/tracy/profiler/src/*.hpp
    cbits/tracy/profiler/src/font/*.hpp
    cbits/tracy/profiler/src/imgui/*.cpp
    cbits/tracy/profiler/src/imgui/*.h
    cbits/tracy/public/libbacktrace/*.cpp
    cbits/tracy/public/libbacktrace/*.h
    cbits/tracy/public/libbacktrace/*.hpp
    cbits/tracy/server/*.cpp
    cbits/tracy/server/*.h
    cbits/tracy/server/*.hpp
    cbits/tracy/zstd/*.h
    cbits/tracy/zstd/common/*.c
    cbits/tracy/zstd/common/*.h
    cbits/tracy/zstd/compress/*.c
    cbits/tracy/zstd/compress/*.h
    cbits/tracy/zstd/decompress/*.S
    cbits/tracy/zstd/decompress/*.c
    cbits/tracy/zstd/decompress/*.h
    cbits/tracy/zstd/dictBuilder/*.c
    cbits/tracy/zstd/dictBuilder/*.h

extra-doc-files:
    images/*.png
>>>>>>> dbc3b3b1

custom-setup
  setup-depends:
    , base           >=4.10
    , Cabal
    , cabal-doctest  >=1.0
    , directory      >=1.0
    , filepath       >=1.0

flag debug
  manual:      True
  default:     False
  description:
    Enable kernel profiling and debug tracing messages.
    .
    The executables 'tracy' (GUI) and 'tracy-capture' (command line) will be
    built to collect and view profiling data from supported backends. This
    requires several external dependencies:
    .
    * pkg-config
    .
    * capstone
    .
    * freetype2
    .
    * glfw3
    .
    * gtk3 (linux only)
    .
    * TBB (should be part of your compiler toolchain)
    .
    For example on Debian/Ubuntu you can install all of these via:
    .
    > sudo apt install pkg-config libcapstone-dev libfreetype-dev libglfw3-dev libgtk-3-dev libtbb-dev
    .
    Or on macOS via:
    .
    > brew install pkg-config capstone freetype glfw
    .
    With debugging enabled, applications will read the following options from
    the environment variable @ACCELERATE_FLAGS@, and via the command-line as:
    .
    > ./program +ACC ... -ACC
    .
    Note that a backend may not implement (or be applicable to) all options.
    .
    The following flags control phases of the compiler. The are enabled with
    @-f\<flag\>@ and can be reveresed with @-fno-\<flag\>@:
    .
    * @acc-sharing@: Enable sharing recovery of array expressions (True).
    .
    * @exp-sharing@: Enable sharing recovery of scalar expressions (True).
    .
    * @fusion@: Enable array fusion (True).
    .
    * @simplify@: Enable program simplification phase (True).
    .
    * @inplace@: Enable in-place array updates (True).
    .
    * @flush-cache@: Clear any persistent caches on program startup (False).
    .
    * @force-recomp@: Force recompilation of array programs (False).
    .
    * @fast-math@: Allow algebraically equivalent transformations which may
    change floating point results (e.g., reassociate) (True).
    .
    * @fast-permute-const@: Allow non-atomic `permute const` for product types
    (True).
    .
    The following options control debug message output, and are enabled with
    @-d\<flag\>@.
    .
    * @debug@: Include debug symbols in the generated and compiled kernels.
    .
    * @verbose@: Be extra chatty.
    .
    * @dump-phases@: Print timing information about each phase of the compiler.
    Enable GC stats (@+RTS -t@ or otherwise) for memory usage information.
    .
    * @dump-sharing@: Print information related to sharing recovery.
    .
    * @dump-simpl-stats@: Print statistics related to fusion & simplification.
    .
    * @dump-simpl-iterations@: Print a summary after each simplifier iteration.
    .
    * @dump-vectorisation@: Print information related to the vectoriser.
    .
    * @dump-dot@: Generate a representation of the program graph in Graphviz
    DOT format.
    .
    * @dump-simpl-dot@: Generate a more compact representation of the program
    graph in Graphviz DOT format. In particular, scalar expressions are
    elided.
    .
    * @dump-gc@: Print information related to the Accelerate garbage
    collector.
    .
    * @dump-gc-stats@: Print aggregate garbage collection information at the
    end of program execution.
    .
    * @dump-cc@: Print information related to kernel code
    generation/compilation. Print the generated code if @verbose@.
    .
    * @dump-ld@: Print information related to runtime linking.
    .
    * @dump-asm@: Print information related to kernel assembly. Print the
    assembled code if @verbose@.
    .
    * @dump-exec@: Print information related to program execution.
    .
    * @dump-sched@: Print information related to execution scheduling.
    .

flag bounds-checks
  manual:      True
  default:     True
  description: Enable bounds checking

flag unsafe-checks
  manual:      True
  default:     False
  description: Enable bounds checking in unsafe operations

flag internal-checks
  manual:      True
  default:     False
  description: Enable internal consistency checks

-- Enabling this drastically increases build times
-- See: https://gitlab.haskell.org/ghc/ghc/issues/15751
flag nofib
  manual:      True
  default:     False
  description: Build the nofib test suite (required for backend testing)

library
  build-depends:
<<<<<<< HEAD
    , ansi-terminal                >=0.6.2
    , base                         >=4.12   && <4.19
    , base-orphans                 >=0.3
    , bytestring                   >=0.10.2
    , containers                   >=0.3
    , deepseq                      >=1.3
    , directory                    >=1.0
    , double-conversion            >=2.0
    , exceptions                   >=0.6
    , filepath                     >=1.0
    , formatting                   >=7.0
    , ghc-prim
    , half                         >=0.3
    , hashable                     >=1.1
    , hashtables                   >=1.2.3
    , hedgehog                     >=0.5
    , microlens                    >=0.4
    , mtl                          >=2.0
    , prettyprinter                >=1.7
    , prettyprinter-ansi-terminal  >=1.1.2
    , primitive                    >=0.6.4
    , tasty                        >=0.11
    , template-haskell
    , terminal-size                >=0.3
    , text                         >=1.2.4
    , transformers                 >=0.3
    , unique
    , unordered-containers         >=0.2
    , vector                       >=0.10
=======
          base                          >= 4.12 && < 4.19
        , ansi-terminal                 >= 0.6.2
        , base-orphans                  >= 0.3
        , bytestring                    >= 0.10.2
        , containers                    >= 0.3
        , deepseq                       >= 1.3
        , directory                     >= 1.0
        , double-conversion             >= 2.0
        , exceptions                    >= 0.6
        , filepath                      >= 1.0
        , formatting                    >= 7.0
        , ghc-prim
        , half                          >= 0.3
        , hashable                      >= 1.1
        , hashtables                    >= 1.2.3
        , hedgehog                      >= 0.5
        , microlens                     >= 0.4
        , mtl                           >= 2.0
        , prettyprinter                 >= 1.7
        , prettyprinter-ansi-terminal   >= 1.1.2
        , primitive                     >= 0.6.4
        , tasty                         >= 0.11
        , template-haskell
        , terminal-size                 >= 0.3
        , text                          >= 1.2.4
        , transformers                  >= 0.3
        , unique
        , unordered-containers          >= 0.2
        , vector                        >= 0.10
>>>>>>> dbc3b3b1

  exposed-modules:
    Crypto.Hash.XKCP
    Data.Array.Accelerate
    Data.Array.Accelerate.Analysis.Hash
    Data.Array.Accelerate.Analysis.Match
    Data.Array.Accelerate.Array.Data
    Data.Array.Accelerate.Array.Remote
    Data.Array.Accelerate.Array.Remote.Class
    Data.Array.Accelerate.Array.Remote.LRU
    Data.Array.Accelerate.Array.Remote.Table
    Data.Array.Accelerate.Array.Unique
    Data.Array.Accelerate.AST
    Data.Array.Accelerate.AST.Environment
    Data.Array.Accelerate.AST.Idx
    Data.Array.Accelerate.AST.LeftHandSide
    Data.Array.Accelerate.AST.Var
    Data.Array.Accelerate.Async
    Data.Array.Accelerate.Control.Monad
    Data.Array.Accelerate.Data.Bits
    Data.Array.Accelerate.Data.Complex
    Data.Array.Accelerate.Data.Either
    Data.Array.Accelerate.Data.Fold
    Data.Array.Accelerate.Data.Functor
    Data.Array.Accelerate.Data.Maybe
    Data.Array.Accelerate.Data.Monoid
    Data.Array.Accelerate.Data.Ratio
    Data.Array.Accelerate.Debug.Internal
    Data.Array.Accelerate.Debug.Trace
    Data.Array.Accelerate.Error
    Data.Array.Accelerate.Interpreter
    Data.Array.Accelerate.Lifetime
    Data.Array.Accelerate.Pretty
    Data.Array.Accelerate.Representation.Array
    Data.Array.Accelerate.Representation.Elt
    Data.Array.Accelerate.Representation.Shape
    Data.Array.Accelerate.Representation.Slice
    Data.Array.Accelerate.Representation.Stencil
    Data.Array.Accelerate.Representation.Tag
    Data.Array.Accelerate.Representation.Type
    Data.Array.Accelerate.Representation.Vec
    Data.Array.Accelerate.Smart
    Data.Array.Accelerate.Sugar.Array
    Data.Array.Accelerate.Sugar.Elt
    Data.Array.Accelerate.Sugar.Foreign
    Data.Array.Accelerate.Sugar.Shape
    Data.Array.Accelerate.Sugar.Tag
    Data.Array.Accelerate.Sugar.Vec
    Data.Array.Accelerate.Test.NoFib
    Data.Array.Accelerate.Test.Similar
    Data.Array.Accelerate.Trafo
    Data.Array.Accelerate.Trafo.Config
    Data.Array.Accelerate.Trafo.Delayed
    Data.Array.Accelerate.Trafo.Fusion
    Data.Array.Accelerate.Trafo.LetSplit
    Data.Array.Accelerate.Trafo.Sharing
    Data.Array.Accelerate.Trafo.Simplify
    Data.Array.Accelerate.Trafo.Substitution
    Data.Array.Accelerate.Trafo.Var
    Data.Array.Accelerate.Type
    Data.Array.Accelerate.Unsafe
    Data.BitSet
    Data.Primitive.Vec

  -- The core language and reference implementation
  -- Prelude-like
  -- For backend development (hidden)
  -- For testing
  -- Other
  other-modules:
    Data.Array.Accelerate.Analysis.Hash.TH
    Data.Array.Accelerate.Array.Remote.Nursery
    Data.Array.Accelerate.Classes.Bounded
    Data.Array.Accelerate.Classes.Enum
    Data.Array.Accelerate.Classes.Eq
    Data.Array.Accelerate.Classes.Floating
    Data.Array.Accelerate.Classes.Fractional
    Data.Array.Accelerate.Classes.FromIntegral
    Data.Array.Accelerate.Classes.Integral
    Data.Array.Accelerate.Classes.Num
    Data.Array.Accelerate.Classes.Ord
    Data.Array.Accelerate.Classes.Rational
    Data.Array.Accelerate.Classes.Real
    Data.Array.Accelerate.Classes.RealFloat
    Data.Array.Accelerate.Classes.RealFrac
    Data.Array.Accelerate.Classes.ToFloating
    Data.Array.Accelerate.Debug.Internal.Clock
    Data.Array.Accelerate.Debug.Internal.Flags
    Data.Array.Accelerate.Debug.Internal.Graph
    Data.Array.Accelerate.Debug.Internal.Profile
    Data.Array.Accelerate.Debug.Internal.Stats
    Data.Array.Accelerate.Debug.Internal.Timed
    Data.Array.Accelerate.Debug.Internal.Trace
    Data.Array.Accelerate.Debug.Internal.Tracy
    Data.Array.Accelerate.Language
    Data.Array.Accelerate.Lift
    Data.Array.Accelerate.Orphans
    Data.Array.Accelerate.Pattern
    Data.Array.Accelerate.Pattern.Bool
    Data.Array.Accelerate.Pattern.Either
    Data.Array.Accelerate.Pattern.Maybe
    Data.Array.Accelerate.Pattern.Ordering
    Data.Array.Accelerate.Pattern.TH
    Data.Array.Accelerate.Prelude
    Data.Array.Accelerate.Pretty.Graphviz
    Data.Array.Accelerate.Pretty.Graphviz.Monad
    Data.Array.Accelerate.Pretty.Graphviz.Type
    Data.Array.Accelerate.Pretty.Print
    Data.Array.Accelerate.Test.NoFib.Base
    Data.Array.Accelerate.Test.NoFib.Config
    Data.Array.Accelerate.Trafo.Algebra
    Data.Array.Accelerate.Trafo.Environment
    Data.Array.Accelerate.Trafo.Shrink
    Data.Atomic
    Language.Haskell.TH.Extra

  -- Data.Array.Accelerate.Array.Lifted
  -- Data.Array.Accelerate.Trafo.Vectorise

  -- nofib test suite
  if flag(nofib)
    build-depends:
      , tasty-expected-failure  >=0.11
      , tasty-hedgehog          >=0.1
      , tasty-hunit             >=0.9
      , tasty-rerun             >=1.1

    --     , pipes                         >= 4.1.6   -- #286

    other-modules:
<<<<<<< HEAD
      Data.Array.Accelerate.Test.NoFib.Imaginary
      Data.Array.Accelerate.Test.NoFib.Imaginary.DotP
      Data.Array.Accelerate.Test.NoFib.Imaginary.SASUM
      Data.Array.Accelerate.Test.NoFib.Imaginary.SAXPY
      Data.Array.Accelerate.Test.NoFib.Issues
      Data.Array.Accelerate.Test.NoFib.Issues.Issue102
      Data.Array.Accelerate.Test.NoFib.Issues.Issue114
      Data.Array.Accelerate.Test.NoFib.Issues.Issue119
      Data.Array.Accelerate.Test.NoFib.Issues.Issue123
      Data.Array.Accelerate.Test.NoFib.Issues.Issue137
      Data.Array.Accelerate.Test.NoFib.Issues.Issue168
      Data.Array.Accelerate.Test.NoFib.Issues.Issue184
      Data.Array.Accelerate.Test.NoFib.Issues.Issue185
      Data.Array.Accelerate.Test.NoFib.Issues.Issue187
      Data.Array.Accelerate.Test.NoFib.Issues.Issue228
      Data.Array.Accelerate.Test.NoFib.Issues.Issue255
      Data.Array.Accelerate.Test.NoFib.Issues.Issue264
      Data.Array.Accelerate.Test.NoFib.Issues.Issue287
      Data.Array.Accelerate.Test.NoFib.Issues.Issue288
      Data.Array.Accelerate.Test.NoFib.Issues.Issue362
      Data.Array.Accelerate.Test.NoFib.Issues.Issue364
      Data.Array.Accelerate.Test.NoFib.Issues.Issue407
      Data.Array.Accelerate.Test.NoFib.Issues.Issue409
      Data.Array.Accelerate.Test.NoFib.Issues.Issue427
      Data.Array.Accelerate.Test.NoFib.Issues.Issue436
      Data.Array.Accelerate.Test.NoFib.Issues.Issue437
      Data.Array.Accelerate.Test.NoFib.Issues.Issue439
      Data.Array.Accelerate.Test.NoFib.Issues.Issue93
      Data.Array.Accelerate.Test.NoFib.Prelude
      Data.Array.Accelerate.Test.NoFib.Prelude.Backpermute
      Data.Array.Accelerate.Test.NoFib.Prelude.Filter
      Data.Array.Accelerate.Test.NoFib.Prelude.Fold
      Data.Array.Accelerate.Test.NoFib.Prelude.Map
      Data.Array.Accelerate.Test.NoFib.Prelude.Permute
      Data.Array.Accelerate.Test.NoFib.Prelude.Scan
      Data.Array.Accelerate.Test.NoFib.Prelude.SIMD
      Data.Array.Accelerate.Test.NoFib.Prelude.Stencil
      Data.Array.Accelerate.Test.NoFib.Prelude.ZipWith
      Data.Array.Accelerate.Test.NoFib.Sharing
      Data.Array.Accelerate.Test.NoFib.Spectral
      Data.Array.Accelerate.Test.NoFib.Spectral.BlackScholes
      Data.Array.Accelerate.Test.NoFib.Spectral.RadixSort
      Data.Array.Accelerate.Test.NoFib.Spectral.SMVM

  -- Data.Array.Accelerate.Test.NoFib.Issues.Issue286
=======
        Data.Array.Accelerate.Test.NoFib.Sharing
        Data.Array.Accelerate.Test.NoFib.Prelude
        Data.Array.Accelerate.Test.NoFib.Prelude.Map
        Data.Array.Accelerate.Test.NoFib.Prelude.ZipWith
        Data.Array.Accelerate.Test.NoFib.Prelude.SIMD
        Data.Array.Accelerate.Test.NoFib.Prelude.Fold
        Data.Array.Accelerate.Test.NoFib.Prelude.Scan
        Data.Array.Accelerate.Test.NoFib.Prelude.Backpermute
        Data.Array.Accelerate.Test.NoFib.Prelude.Permute
        Data.Array.Accelerate.Test.NoFib.Prelude.Filter
        Data.Array.Accelerate.Test.NoFib.Prelude.Stencil
        Data.Array.Accelerate.Test.NoFib.Imaginary
        Data.Array.Accelerate.Test.NoFib.Imaginary.DotP
        Data.Array.Accelerate.Test.NoFib.Imaginary.SASUM
        Data.Array.Accelerate.Test.NoFib.Imaginary.SAXPY
        Data.Array.Accelerate.Test.NoFib.Spectral
        Data.Array.Accelerate.Test.NoFib.Spectral.SMVM
        Data.Array.Accelerate.Test.NoFib.Spectral.RadixSort
        Data.Array.Accelerate.Test.NoFib.Spectral.BlackScholes
        Data.Array.Accelerate.Test.NoFib.Issues
        Data.Array.Accelerate.Test.NoFib.Issues.Issue93
        Data.Array.Accelerate.Test.NoFib.Issues.Issue102
        Data.Array.Accelerate.Test.NoFib.Issues.Issue114
        Data.Array.Accelerate.Test.NoFib.Issues.Issue119
        Data.Array.Accelerate.Test.NoFib.Issues.Issue123
        Data.Array.Accelerate.Test.NoFib.Issues.Issue137
        Data.Array.Accelerate.Test.NoFib.Issues.Issue168
        Data.Array.Accelerate.Test.NoFib.Issues.Issue184
        Data.Array.Accelerate.Test.NoFib.Issues.Issue185
        Data.Array.Accelerate.Test.NoFib.Issues.Issue187
        Data.Array.Accelerate.Test.NoFib.Issues.Issue228
        Data.Array.Accelerate.Test.NoFib.Issues.Issue255
        Data.Array.Accelerate.Test.NoFib.Issues.Issue264
        -- Data.Array.Accelerate.Test.NoFib.Issues.Issue286
        Data.Array.Accelerate.Test.NoFib.Issues.Issue287
        Data.Array.Accelerate.Test.NoFib.Issues.Issue288
        Data.Array.Accelerate.Test.NoFib.Issues.Issue362
        Data.Array.Accelerate.Test.NoFib.Issues.Issue364
        Data.Array.Accelerate.Test.NoFib.Issues.Issue407
        Data.Array.Accelerate.Test.NoFib.Issues.Issue409
        Data.Array.Accelerate.Test.NoFib.Issues.Issue427
        Data.Array.Accelerate.Test.NoFib.Issues.Issue436
        Data.Array.Accelerate.Test.NoFib.Issues.Issue437
        Data.Array.Accelerate.Test.NoFib.Issues.Issue439
        Data.Array.Accelerate.Test.NoFib.Issues.Issue517

>>>>>>> dbc3b3b1
  else
    cpp-options: -DACCELERATE_DISABLE_NOFIB

  if impl(ghc >=8.0)
    exposed-modules: Data.Array.Accelerate.Data.Semigroup

  default-language: Haskell2010
  hs-source-dirs:   src
  cc-options:       -O3 -Wall
  cxx-options:      -O3 -Wall -std=c++11
  ghc-options:
    -O2 -Wall -Wcompat -Wmissed-specialisations -freduction-depth=100
    -fspec-constr-count=50 -funbox-strict-fields -optc=-O3 -optc=-Wall

  -- -Wredundant-constraints
  if impl(ghc >=8.10)
    ghc-options: -optcxx=-O3 -optcxx=-Wall -optcxx=-std=c++11

  ghc-prof-options: -caf-all -auto-all

  if flag(debug)
    cc-options:  -DACCELERATE_DEBUG
    cpp-options: -DACCELERATE_DEBUG -DTRACY_ENABLE -DTRACY_NO_SAMPLING
    cxx-options: -DTRACY_ENABLE -DTRACY_NO_SAMPLING

    if impl(ghc >=8.10)
      ghc-options: -optcxx=-DTRACY_ENABLE -optcxx=-DTRACY_NO_SAMPLING

    -- Accelerate's backends may use dynamic linking to load compiled kernels
    -- that directly call Tracy's functions. In that case these symbols need to
    -- be available in the global namespace. @-rdynamic@ implies
    -- @-Wl,--export-dynamic@, which adds every symbol to the dynamic symbol
    -- table. There's also a @--export-dynamic-symbol=glob@ and a
    -- @--export-dynamic-symbol-list=file@ but these seem to be less portable
    -- between compilers.
    if !os(windows)
      ld-options: -rdynamic

  if flag(bounds-checks)
    cpp-options: -DACCELERATE_BOUNDS_CHECKS

  if flag(unsafe-checks)
    cpp-options: -DACCELERATE_UNSAFE_CHECKS

  if flag(internal-checks)
    cpp-options: -DACCELERATE_INTERNAL_CHECKS

  if os(windows)
    cc-options:    -fno-asynchronous-unwind-tables

    -- https://gcc.gnu.org/bugzilla/show_bug.cgi?id=65782
    ghc-options:
      -optc=-fno-asynchronous-unwind-tables -fexternal-interpreter

    build-depends: Win32

  else
    build-depends: unix

  -- https://stackoverflow.com/questions/65966969/why-does-march-native-not-work-on-apple-m1
  if !(os(osx) && arch(aarch64))
    cc-options:  -march=native
    cxx-options: -march=native
    ghc-options: -optc=-march=native

    if impl(ghc >=8.10)
      ghc-options: -optcxx=-march=native

-- Don't add the extensions list here. Instead, place individual LANGUAGE
-- pragmas in the files that require a specific extension. This means the
-- project loads in GHCi, and avoids extension clashes.
--
-- Extensions:


test-suite doctest
  type:              exitcode-stdio-1.0
  default-language:  Haskell2010
  hs-source-dirs:    test/doctest
  main-is:           Main.hs
  other-modules:     Build_doctests
  autogen-modules:   Build_doctests
  build-depends:
    , accelerate
    , base        >=4.10
    , doctest     >=0.11

  ghc-options:       -Wall -threaded -rtsopts
  x-doctest-options:
    -freduction-depth=100
    -fspec-constr-count=50

  if os(windows)
    ghc-options: -fexternal-interpreter

test-suite nofib-interpreter
  type:             exitcode-stdio-1.0
  default-language: Haskell2010
  hs-source-dirs:   test/nofib
  main-is:          Main.hs

  if !flag(nofib)
    buildable: False

  build-depends:
    , accelerate
    , base        >=4.10

  ghc-options:
    -O2 -Wall -threaded -rtsopts -with-rtsopts=-A128M
    -with-rtsopts=-n4M

  if os(windows)
    ghc-options: -fexternal-interpreter

executable tracy
  default-language:  Haskell2010
  hs-source-dirs:    app
  main-is:           Main.hs

  if !flag(debug)
    buildable: False

  build-depends:
    , accelerate
    , base        >=4.10
    , formatting

  pkgconfig-depends: capstone, freetype2, glfw3

  if (!os(windows) && !os(osx))
    pkgconfig-depends: gtk+-3.0

  cpp-options:       -DEXECUTABLE="tracy"
  ghc-options:       -O0

executable tracy-capture
  default-language:  Haskell2010
  hs-source-dirs:    app
  main-is:           Main.hs

  if !flag(debug)
    buildable: False

  build-depends:
    , accelerate
    , base        >=4.10
    , formatting

  pkgconfig-depends: capstone
  cpp-options:       -DEXECUTABLE="tracy-capure"
  ghc-options:       -O0

source-repository head
  type:     git
  location: git://github.com/AccelerateHS/accelerate.git

source-repository this
  type:     git
  tag:      v1.3.0.0
  location: git://github.com/AccelerateHS/accelerate.git

-- vim: nospell<|MERGE_RESOLUTION|>--- conflicted
+++ resolved
@@ -130,7 +130,6 @@
 
 stability:          Experimental
 extra-source-files:
-<<<<<<< HEAD
   cbits/*.c
   cbits/*.h
   cbits/tracy/capture/build/unix/*.mk
@@ -200,74 +199,13 @@
 -- These are used to build Tracy's client tools in Setup.hs
 -- The Makefiles fetch the source files from these Visual Studio project files
 -- Used by the Tracy's client tools
+-- XKCP
+-- TRACY
+-- These are referenced directly using the FFI
+-- These are used to build Tracy's client tools in Setup.hs
+-- The Makefiles fetch the source files from these Visual Studio project files
+-- Used by the Tracy's client tools
 extra-doc-files:    images/*.png
-=======
-    README.md
-    CHANGELOG.md
-    cbits/*.c
-    cbits/*.h
-    -- XKCP
-    cbits/xkcp/*.c
-    cbits/xkcp/*.h
-    cbits/xkcp/*.macros
-    cbits/xkcp/*.inc
-    -- TRACY
-    -- These are referenced directly using the FFI
-    cbits/tracy/public/*.cpp
-    cbits/tracy/public/tracy/*.h
-    cbits/tracy/public/tracy/*.hpp
-    cbits/tracy/public/common/*.h
-    cbits/tracy/public/common/*.hpp
-    cbits/tracy/public/common/*.cpp
-    cbits/tracy/public/client/*.h
-    cbits/tracy/public/client/*.hpp
-    cbits/tracy/public/client/*.cpp
-    -- These are used to build Tracy's client tools in Setup.hs
-    cbits/tracy/capture/build/unix/Makefile
-    cbits/tracy/capture/build/unix/*.mk
-    cbits/tracy/profiler/build/unix/Makefile
-    cbits/tracy/profiler/build/unix/*.mk
-    cbits/tracy/common/*.mk
-    -- The Makefiles fetch the source files from these Visual Studio project files
-    cbits/tracy/capture/build/win32/capture.vcxproj
-    cbits/tracy/capture/build/win32/capture.vcxproj.filters
-    cbits/tracy/profiler/build/win32/Tracy.vcxproj
-    cbits/tracy/profiler/build/win32/Tracy.vcxproj.filters
-    -- Used by the Tracy's client tools
-    cbits/tracy/capture/src/*.cpp
-    cbits/tracy/imgui/*.cpp
-    cbits/tracy/imgui/*.h
-    cbits/tracy/imgui/misc/freetype/*.cpp
-    cbits/tracy/imgui/misc/freetype/*.h
-    cbits/tracy/nfd/*.cpp
-    cbits/tracy/nfd/*.h
-    cbits/tracy/nfd/*.m
-    cbits/tracy/profiler/src/*.cpp
-    cbits/tracy/profiler/src/*.h
-    cbits/tracy/profiler/src/*.hpp
-    cbits/tracy/profiler/src/font/*.hpp
-    cbits/tracy/profiler/src/imgui/*.cpp
-    cbits/tracy/profiler/src/imgui/*.h
-    cbits/tracy/public/libbacktrace/*.cpp
-    cbits/tracy/public/libbacktrace/*.h
-    cbits/tracy/public/libbacktrace/*.hpp
-    cbits/tracy/server/*.cpp
-    cbits/tracy/server/*.h
-    cbits/tracy/server/*.hpp
-    cbits/tracy/zstd/*.h
-    cbits/tracy/zstd/common/*.c
-    cbits/tracy/zstd/common/*.h
-    cbits/tracy/zstd/compress/*.c
-    cbits/tracy/zstd/compress/*.h
-    cbits/tracy/zstd/decompress/*.S
-    cbits/tracy/zstd/decompress/*.c
-    cbits/tracy/zstd/decompress/*.h
-    cbits/tracy/zstd/dictBuilder/*.c
-    cbits/tracy/zstd/dictBuilder/*.h
-
-extra-doc-files:
-    images/*.png
->>>>>>> dbc3b3b1
 
 custom-setup
   setup-depends:
@@ -405,7 +343,6 @@
 
 library
   build-depends:
-<<<<<<< HEAD
     , ansi-terminal                >=0.6.2
     , base                         >=4.12   && <4.19
     , base-orphans                 >=0.3
@@ -435,37 +372,6 @@
     , unique
     , unordered-containers         >=0.2
     , vector                       >=0.10
-=======
-          base                          >= 4.12 && < 4.19
-        , ansi-terminal                 >= 0.6.2
-        , base-orphans                  >= 0.3
-        , bytestring                    >= 0.10.2
-        , containers                    >= 0.3
-        , deepseq                       >= 1.3
-        , directory                     >= 1.0
-        , double-conversion             >= 2.0
-        , exceptions                    >= 0.6
-        , filepath                      >= 1.0
-        , formatting                    >= 7.0
-        , ghc-prim
-        , half                          >= 0.3
-        , hashable                      >= 1.1
-        , hashtables                    >= 1.2.3
-        , hedgehog                      >= 0.5
-        , microlens                     >= 0.4
-        , mtl                           >= 2.0
-        , prettyprinter                 >= 1.7
-        , prettyprinter-ansi-terminal   >= 1.1.2
-        , primitive                     >= 0.6.4
-        , tasty                         >= 0.11
-        , template-haskell
-        , terminal-size                 >= 0.3
-        , text                          >= 1.2.4
-        , transformers                  >= 0.3
-        , unique
-        , unordered-containers          >= 0.2
-        , vector                        >= 0.10
->>>>>>> dbc3b3b1
 
   exposed-modules:
     Crypto.Hash.XKCP
@@ -596,7 +502,6 @@
     --     , pipes                         >= 4.1.6   -- #286
 
     other-modules:
-<<<<<<< HEAD
       Data.Array.Accelerate.Test.NoFib.Imaginary
       Data.Array.Accelerate.Test.NoFib.Imaginary.DotP
       Data.Array.Accelerate.Test.NoFib.Imaginary.SASUM
@@ -624,6 +529,7 @@
       Data.Array.Accelerate.Test.NoFib.Issues.Issue436
       Data.Array.Accelerate.Test.NoFib.Issues.Issue437
       Data.Array.Accelerate.Test.NoFib.Issues.Issue439
+      Data.Array.Accelerate.Test.NoFib.Issues.Issue517
       Data.Array.Accelerate.Test.NoFib.Issues.Issue93
       Data.Array.Accelerate.Test.NoFib.Prelude
       Data.Array.Accelerate.Test.NoFib.Prelude.Backpermute
@@ -642,54 +548,7 @@
       Data.Array.Accelerate.Test.NoFib.Spectral.SMVM
 
   -- Data.Array.Accelerate.Test.NoFib.Issues.Issue286
-=======
-        Data.Array.Accelerate.Test.NoFib.Sharing
-        Data.Array.Accelerate.Test.NoFib.Prelude
-        Data.Array.Accelerate.Test.NoFib.Prelude.Map
-        Data.Array.Accelerate.Test.NoFib.Prelude.ZipWith
-        Data.Array.Accelerate.Test.NoFib.Prelude.SIMD
-        Data.Array.Accelerate.Test.NoFib.Prelude.Fold
-        Data.Array.Accelerate.Test.NoFib.Prelude.Scan
-        Data.Array.Accelerate.Test.NoFib.Prelude.Backpermute
-        Data.Array.Accelerate.Test.NoFib.Prelude.Permute
-        Data.Array.Accelerate.Test.NoFib.Prelude.Filter
-        Data.Array.Accelerate.Test.NoFib.Prelude.Stencil
-        Data.Array.Accelerate.Test.NoFib.Imaginary
-        Data.Array.Accelerate.Test.NoFib.Imaginary.DotP
-        Data.Array.Accelerate.Test.NoFib.Imaginary.SASUM
-        Data.Array.Accelerate.Test.NoFib.Imaginary.SAXPY
-        Data.Array.Accelerate.Test.NoFib.Spectral
-        Data.Array.Accelerate.Test.NoFib.Spectral.SMVM
-        Data.Array.Accelerate.Test.NoFib.Spectral.RadixSort
-        Data.Array.Accelerate.Test.NoFib.Spectral.BlackScholes
-        Data.Array.Accelerate.Test.NoFib.Issues
-        Data.Array.Accelerate.Test.NoFib.Issues.Issue93
-        Data.Array.Accelerate.Test.NoFib.Issues.Issue102
-        Data.Array.Accelerate.Test.NoFib.Issues.Issue114
-        Data.Array.Accelerate.Test.NoFib.Issues.Issue119
-        Data.Array.Accelerate.Test.NoFib.Issues.Issue123
-        Data.Array.Accelerate.Test.NoFib.Issues.Issue137
-        Data.Array.Accelerate.Test.NoFib.Issues.Issue168
-        Data.Array.Accelerate.Test.NoFib.Issues.Issue184
-        Data.Array.Accelerate.Test.NoFib.Issues.Issue185
-        Data.Array.Accelerate.Test.NoFib.Issues.Issue187
-        Data.Array.Accelerate.Test.NoFib.Issues.Issue228
-        Data.Array.Accelerate.Test.NoFib.Issues.Issue255
-        Data.Array.Accelerate.Test.NoFib.Issues.Issue264
-        -- Data.Array.Accelerate.Test.NoFib.Issues.Issue286
-        Data.Array.Accelerate.Test.NoFib.Issues.Issue287
-        Data.Array.Accelerate.Test.NoFib.Issues.Issue288
-        Data.Array.Accelerate.Test.NoFib.Issues.Issue362
-        Data.Array.Accelerate.Test.NoFib.Issues.Issue364
-        Data.Array.Accelerate.Test.NoFib.Issues.Issue407
-        Data.Array.Accelerate.Test.NoFib.Issues.Issue409
-        Data.Array.Accelerate.Test.NoFib.Issues.Issue427
-        Data.Array.Accelerate.Test.NoFib.Issues.Issue436
-        Data.Array.Accelerate.Test.NoFib.Issues.Issue437
-        Data.Array.Accelerate.Test.NoFib.Issues.Issue439
-        Data.Array.Accelerate.Test.NoFib.Issues.Issue517
-
->>>>>>> dbc3b3b1
+  -- Data.Array.Accelerate.Test.NoFib.Issues.Issue286
   else
     cpp-options: -DACCELERATE_DISABLE_NOFIB
 
