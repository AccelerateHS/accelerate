--- conflicted
+++ resolved
@@ -1,14 +1,3 @@
-<<<<<<< HEAD
-language: haskell
-env:
-    - GHC=7.8.4
-    - GHC=7.8.4 MODE=-fdebug
-    - GHC=7.10.1 CABAL=1.22
-    - GHC=7.10.1 CABAL=1.22 MODE=-fdebug
-    - GHC=7.10.2 CABAL=1.22
-    - GHC=7.10.2 CABAL=1.22 MODE=-fdebug
-    - GHC=head CABAL=head MODE=-fdebug
-=======
 # vim: nospell
 language: minimal
 sudo: false
@@ -16,7 +5,6 @@
 cache:
   directories:
     - $HOME/.stack
->>>>>>> ab589223
 
 matrix:
   include:
@@ -67,28 +55,6 @@
   - travis_retry stack build --only-dependencies --no-terminal --no-haddock-deps -j2
 
 script:
-<<<<<<< HEAD
-    # Check the build
-    - cabal configure -v2 -flib-Werror ${MODE}
-    - travis_wait cabal build
-    - cabal haddock
-#    - cabal test --show-details=always
-
-    # Check the source distribution can be generated, built, and installed
-    - cabal sdist
-    - |
-        export SRC_TGZ=$(cabal info . | awk '{print $2 ".tar.gz";exit}')
-        cd dist
-        if [ -f "$SRC_TGZ" ]; then
-            cabal install --force-reinstalls ${MODE} ${SRC_TGZ}
-        else
-            echo "'$SRC_TGZ': not found"
-            exit 1
-        fi
-
-after_failure:
-    - dmesg
-=======
   - stack build --no-terminal --flag accelerate:debug
   - stack build --no-terminal --haddock --no-haddock-deps
 
@@ -96,4 +62,3 @@
   slack:
     rooms:
       secure: "L9SOGXXGLQvBPv5vBJW6EWLLDSodrr17Sgac7Q3frwPZGnbnrGM4HGj4pJwSHBBMu0rI2p8Qfx7r2DW+C8rXLJ+7o8fQog3HYXdQJaiPQTpGTyLnrWW7cfOdQSZ7cNsjcd+IsJWkPpv/CNK12sAP0zzDD44UYUXGp1HPGjG0W1c="
->>>>>>> ab589223
