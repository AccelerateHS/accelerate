
module Test.Prelude where

import Config

import Test.Framework
import Test.Prelude.Filter
import Test.Prelude.IndexSpace
import Test.Prelude.Mapping
import Test.Prelude.PrefixSum
import Test.Prelude.Reduction
import Test.Prelude.Replicate
import Test.Prelude.Stencil
import Test.Prelude.Sequencing

import Data.Array.Accelerate.Examples.Internal


test_prelude :: Backend -> Config -> Test
test_prelude be conf =
  testGroup "prelude"
<<<<<<< HEAD
    [ test_map conf
    , test_zipWith conf
    , test_foldAll conf
    , test_fold conf
    , test_backpermute conf
    , test_permute conf
    , test_prefixsum conf       -- requires fold
    , test_foldSeg conf         -- requires scan
    , test_stencil conf
    , test_replicate conf
    , test_filter conf
    , test_sequences conf
    ]
=======
    [ test_map be conf
    , test_zipWith be conf
    , test_foldAll be conf
    , test_fold be conf
    , test_backpermute be conf
    , test_permute be conf
    , test_prefixsum be conf            -- requires fold
    , test_foldSeg be conf              -- requires scan
    , test_stencil be conf
    , test_replicate be conf
    , test_filter be conf
    ]
>>>>>>> b0214989
<|MERGE_RESOLUTION|>--- conflicted
+++ resolved
@@ -19,21 +19,6 @@
 test_prelude :: Backend -> Config -> Test
 test_prelude be conf =
   testGroup "prelude"
-<<<<<<< HEAD
-    [ test_map conf
-    , test_zipWith conf
-    , test_foldAll conf
-    , test_fold conf
-    , test_backpermute conf
-    , test_permute conf
-    , test_prefixsum conf       -- requires fold
-    , test_foldSeg conf         -- requires scan
-    , test_stencil conf
-    , test_replicate conf
-    , test_filter conf
-    , test_sequences conf
-    ]
-=======
     [ test_map be conf
     , test_zipWith be conf
     , test_foldAll be conf
@@ -45,5 +30,5 @@
     , test_stencil be conf
     , test_replicate be conf
     , test_filter be conf
-    ]
->>>>>>> b0214989
+    , test_sequences be conf
+    ]